# Introduction to Docker
## What is Docker?
Docker is a tool designed to make it easier to create, deploy, and run
applications by isolating them in "containers". The idea is to package your
code together with everything it needs (other packages it depends on, various
environment settings, data..) into one unit, *i.e.* a container. This way we
can ensure that the code results in exactly the same output regardless of where
it's executed. Containers are in many ways similar to virtual machines but more
lightweight. Rather than starting up a whole new OS, Docker containers can use
the same Linux kernel as the system that they're running on. This makes them
much faster and smaller compared to virtual machines. While this might sound
a bit technical, actually using Docker is quite easy, fun and very powerful.

Just as with Git, Docker was designed for software development but is rapidly
becoming widely used in scientific research. Say that you are building a web
application. You could then run the web server in one container and the
database in another, thereby reducing the risk of one system affecting the
other in unpredictable ways. Docker containers have also proven to be a very
good solution for packaging, running and distributing scientific data analyses.
Some applications relevant for reproducible research can be:

* When publishing, package your whole analysis pipeline together with your data
  in a Docker image and let it accompany the article. This way interested
  readers can reproduce your analysis at the push of a button.
* Packaging your analysis in a Docker container enables you to develop on
  *e.g.* your laptop and then seamlessly move to cluster or cloud to run the
  actual analysis.
* Say that you are collaborating on a project and you are using Mac while your
  collaborator is using Windows. You can then set up a Docker image specific
  for your project to ensure that you are working in an identical environment.

All of this might sound a bit abstract so far, so let's get going.

## Tell me more
* A "Get started with Docker" at
  [docker.com](https://docs.docker.com/get-started/).
* An [early paper](https://arxiv.org/abs/1410.0846) on the subject of using
  Docker for reproducible research.

# Set up
This tutorial depends on files from the course GitHub repo. Take a look at the
[intro](tutorial_intro.md) for instructions on how to set it up if you haven't
done so already. Then open up a terminal and go to
`reproducible_research_course/docker`.

!!! attention
    Docker images tend to take up quite a lot of space. In order to do all the
    exercises in this tutorial you need to have ~10 GB available.

## Install Docker
First we need to install Docker. This is quite straightforward on macOS or
Windows and a little more cumbersome on Linux. Note that Docker runs as root,
which means that you have to have sudo privileges on your computer in order to
install or run Docker.

### macOS
Go to [docker.com](
https://docs.docker.com/docker-for-mac/install/#download-docker-for-mac)
and select "Get Docker for Mac (Stable)". This will download a dmg file. Click
on it once it's done to start the installation. This will open up a window
where you can drag the Docker.app to Applications. Close the window and click
the Docker app from the Applications menu. Now it's basically just to click
"next" a couple of times and we should be good to go. You can find the Docker
icon in the menu bar in the upper right part of the screen.

### Windows
The instructions are different depending on if you have Windows 10 or Windows
7 (earlier versions aren't supported). In order to run Docker on Windows your
computer must support Hardware Virtualization Technology and virtualization
must be enabled. This is typically done in BIOS. Setting this is outside the
scope of this tutorial, so we'll simply go ahead as if though it's enabled and
hope that it works.

On Windows 10 we will install Docker for Windows, which is available at
[docker.com](https://docs.docker.com/docker-for-windows/install/#download-docker-for-windows).
Select "Get Docker for Windows (Stable)".

1. Once it's downloaded, double-click `Docker for Windows Installer.exe` to run
   the installer.

2. Follow the install wizard and accept the license, authorize the installer,
   and proceed with the install. You will be asked to authorize Docker.app with
   your system password during the install process. Click Finish to exit the
   installer.

3. Start Docker from the Start menu. You can search for it if you cannot find
   it. The Docker whale icon should appear in the task bar.

4. Now we want to share your local drive(s), so that they are available for
   Docker. Right-click on the Docker whale icon in the task bar and select
   "Settings". Go to "Shared drives" and enable the drives you want Docker to
   have access to. Note that the drive where you'll be running the tutorials
   from has to be enabled (most likely  `C:\ `).

On Windows 7 we will instead use Docker Toolbox, which is available at
[docker.com](https://docs.docker.com/toolbox/toolbox_install_windows/). Select
"Get Docker Toolbox for Windows".

1. Install Docker Toolbox by double-clicking the installer. Step through the
   installation and accept all the defaults. If Windows security dialog prompts
   you to allow the program to make a change, choose Yes. If you get a prompt
   asking "Would you like to install this device software?" select Install.

2. You should now have a Docker Quickstart icon on the desktop.

### Linux
How to install Docker differs a bit depending on your Linux distro, but the
steps are the same. For details on how to do it on your distro see
[https://docs.docker.com/engine/installation/#server][].

Here we show how to do it for Ubuntu, which is the most common desktop
distribution. Docker requires a 64-bit Ubuntu version 14.04 or higher. If your
OS is from 2015 or earlier you can double check this with `lsb_release -a`. If
it's newer you're probably fine. The same instructions apply to distributions
based on Ubuntu, such as Elementary OS or Linux Mint, but you would have to map
to the corresponding Ubuntu version and use that instead of `$(lsb_release
-cs)` below (see [here](
https://en.wikipedia.org/wiki/Linux_Mint_version_history#Release_history)
for Mint).

1. Add the GPG key for the official Docker repository to the system:

```bash
curl -fsSL https://download.docker.com/linux/ubuntu/gpg | sudo apt-key add -
```

2. Add the Docker repository to APT sources:

```bash
sudo add-apt-repository "deb [arch=amd64] \
    https://download.docker.com/linux/ubuntu $(lsb_release -cs) stable"
```

3. Update the package database with the Docker packages from the new repo:

```bash
sudo apt-get update
```

4. Install Docker Community Edition:

```bash
sudo apt-get install -y docker-ce
```

5. Docker should now be installed, the daemon started, and the process enabled
   to start on boot. Check that it's running:

```bash
sudo systemctl status docker
```

The output should say something about "Active: active (running) since..".

!!! tip
    As mentioned before, Docker needs to run as root. You can achieve this by
    prepending all Docker commands with `sudo`. This is the approach that we
    will take in this tutorial, since the set up becomes a little simpler. If
    you plan on continuing using Docker you can get rid of this by adding your
    user to the group `docker`. Here are instructions for how to do this:
    [https://docs.docker.com/engine/installation/linux/linux-postinstall/][].

# Practical exercise

## The very basics
We're almost ready to start, just one last note on nomenclature. You might have
noticed that we sometimes refer to "Docker images" and sometimes to "Docker
containers". A container is simply an instance of an image. To use
a programming metaphor, if an image is a class, then a container is an instance
of that class — a runtime object. You can have an image containing, say,
a certain Linux distribution, and then start multiple containers running that
same OS.

!!! attention
    If you don't have root privileges you have to prepend all Docker commands
    with `sudo ` (see the tip above)

Docker containers typically run Linux, so let's start by downloading an image
containing Ubuntu (a popular Linux distribution that is based on only
open-source tools).

```no-highlight
$ docker pull ubuntu:latest
Using default tag: latest
latest: Pulling from library/ubuntu
660c48dd555d: Pull complete
4c7380416e78: Pull complete
421e436b5f80: Pull complete
e4ce6c3651b3: Pull complete
be588e74bd34: Pull complete
Digest: sha256:7c67a2206d3c04703e5c23518707bdd4916c057562dd51c74b99b2ba26af0f79
Status: Downloaded newer image for ubuntu:latest
```

You might have noticed that it downloaded five different layers with weird
hashes as names ("660c48dd555d" and so on). This represents a very fundamental
property of Docker images that we'll get back to in just a little while. For
now let's just look at our new and growing collection of Docker images:

```no-highlight
$ docker image ls
REPOSITORY       TAG              IMAGE ID            CREATED             SIZE
ubuntu           latest           20c44cd7596f        2 weeks ago         123MB
```

We can now start a container running our image. We can refer to the image
either by "REPOSITORY:TAG" ("latest" is the default so we can omit it) or
"IMAGE ID". The syntax for `docker run` is `docker run [OPTIONS] IMAGE
[COMMAND] [ARG...]`. Let's run the command `uname -a` to get some info about
the operating system. First run on your own system (skip this if you're using
Windows, or use `ver` which is the Windows equivalent).

```no-highlight
$ uname -a
Darwin liv433l.lan 15.6.0 Darwin Kernel Version 15.6.0: Mon Oct  2 22:20:08 PDT 2017; root:xnu-3248.71.4~1/RELEASE_X86_64 x86_64
```

Seems like I'm running the Darwin version of macOS. Then run it in the Ubuntu
Docker container.

```bash
docker run ubuntu uname -a
```

And now I'm running on Linux! Try the same thing with `whoami`.

So, seems we can execute arbitrary commands on Linux. Seems useful, but maybe
a bit limited. We can also get an interactive terminal with the flags `-it`.

```no-highlight
$ docker run -it ubuntu
root@1f339e929fa9:/#
```

Here you can do whatever; install, run, remove stuff. It will still be within
the container and never affect your host system. Now exit the container with
`exit`.

Ok, so Docker lets us work in any OS in a quite convenient way. That would
probably be useful on its own, but Docker is much more powerful than that.

!!! note "Quick recap"
    In this section we've learned:

    * How to use `docker pull` for downloading images from a central registry.
    * How to use `docker image ls` for getting information about the images we
      have on our system.
    * How to use `docker run` for starting a container from an image.

## Building a Docker image
<script src='https://cdnjs.cloudflare.com/ajax/libs/mathjax/2.7.2/MathJax.js?config=TeX-MML-AM_CHTML'></script>
In the previous section we downloaded a Docker image of Ubuntu and noticed that
it was based on layers, each with a unique hash as id. An image in Docker is
based on a number of read-only layers, where each layer contains the
differences to the previous layers. If you've done the [Git tutorial](git.md)
this might remind you of how a Git commit contains the difference to the
previous commit. The great thing about this is that we can start from one base
layer, say containing an operating system and some utility programs, and then
generate many new images based on this, say 10 different project-specific
images. The total space requirements would then only be
$base+\sum_{i=1}^{10}(specific_{i})$ rather than
$\sum_{i=1}^{10}(base+specific_{i})$. For example, Bioconda (see the [Conda
tutorial](conda.md)) has one base image and then one individual layer for each
of the >3000 packages available in Bioconda.

Docker provides a convenient way to describe how to go from a base image to the
image we want by using a "Dockerfile". This is a simple text file containing
the instructions for how to generate each layer. Docker images are typically
quite large, often several GBs, while Dockerfiles are small and serve as
blueprints for the images. It is therefore good practice to have your
Dockerfile in your project Git repository, since it allows other users to
exactly replicate your project environment.

If you've been doing these tutorials on Windows you've been using the Docker
image `scilifelablts/reproducible_research_course_slim`. The Dockerfile for
generating that image is called `Dockerfile_slim` and is located in your
`docker` directory (where you should hopefully be standing already). We will
now go through that file and discuss the different steps and what they do.
After that we'll build the image and test it out. Lastly, we'll start from that
image and make a new one to reproduce the results from the [Conda
tutorial](conda.md).

Here are the first few lines of `Dockerfile_slim`. Each line in the Dockerfile
will typically result in one layer in the resulting image. The format for
Dockerfiles is `INSTRUCTION arguments`. A full specification of the format,
together with best practices, can be found
[here](https://docs.docker.com/engine/reference/builder/).

```no-highlight
FROM ubuntu:16.04

LABEL description = "Minimal image for the NBIS reproducible research course."
MAINTAINER "John Sundh" john.sundh@scilifelab.se
```

<<<<<<< HEAD
Here we use the instructions `FROM`, `LABEL` and `MAINTAINER`. The important one
 is `FROM`, which specifies the base image our image should start from. In this 
 case we want it to be Ubuntu 16.04, which is one of the 
 [official repositories](https://hub.docker.com/explore/). There are many roads 
 to Rome when it comes to choosing the best image to start from. Say you want to
  run RStudio in a Conda environment through a Jupyter notebook. You could then 
  start from one of the [rocker images](https://github.com/rocker-org/rocker) 
  for R, a [Miniconda image](https://hub.docker.com/r/continuumio/miniconda/), 
  or a [Jupyter image](https://hub.docker.com/r/jupyter/). Or you just start 
  from one of the low-level official images and set up everything from scratch. 
  `LABEL` and `MAINTAINER` is just meta-data that can be used for organizing 
  your various Docker components.

Let's take a look at the next section of the Dockerfile.

```no-highlight
# Use bash as shell
SHELL ["/bin/bash", "-c"]
# Set workdir
WORKDIR /course
```

`SHELL` simply sets which shell to use. `WORKDIR` determines the directory the 
container should start in.
=======
Here we use the instructions `FROM`, `LABEL` and `MAINTAINER`. The important
one is `FROM`, which specifies the base image our image should start from. In
this case we want it to be Ubuntu 16.04, which is one of the [official
repositories](https://hub.docker.com/explore/). There are many roads to Rome
when it comes to choosing the best image to start from. Say you want to run
RStudio in a Conda environment through a Jupyter notebook. You could then start
from one of the [rocker images](https://github.com/rocker-org/rocker) for R,
a [Miniconda image](https://hub.docker.com/r/continuumio/miniconda/), or
a [Jupyter image](https://hub.docker.com/r/jupyter/). Or you just start from
one of the low-level official images and set up everything from scratch.
`LABEL` and `MAINTAINER` is just meta-data that can be used for organizing your
various Docker components.
>>>>>>> 4ee6cd0e

```no-highlight
# Install necessary tools
RUN apt-get update && \
    apt-get install -y --no-install-recommends bzip2 \
                                               ca-certificates \
                                               curl \
                                               fontconfig \
                                               git \
                                               language-pack-en \
                                               tzdata \
<<<<<<< HEAD
                                               vim \
                                               wget
    && apt-get clean
=======
                                               vim \ &&
    apt-get clean
>>>>>>> 4ee6cd0e

# Install Miniconda and add to PATH
RUN curl https://repo.continuum.io/miniconda/Miniconda3-4.7.12.1-Linux-x86_64.sh -O && \
    bash Miniconda3-4.7.12.1-Linux-x86_64.sh -bf -p /usr/miniconda3/ && \
    rm Miniconda3-4.7.12.1-Linux-x86_64.sh
```

<<<<<<< HEAD
The next few lines introduce the important `RUN` instruction, which is used for 
executing shell commands. As a general rule, you want each layer in an image to 
be a "logical unit". For example, if you want to install a program the `RUN` 
command should both retrieve the program, install it and perform any necessary 
clean up. This is due to how layers work and how Docker decides what needs to be
 rerun between builds. The first command uses Ubuntu's package manager APT to 
 install some packages (similar to how we've previously used Conda). Say that 
 the first command was split into two instead:
=======
The next few lines introduce the important `RUN` instruction, which is used for
executing shell commands. As a general rule, you want each layer in an image to
be a "logical unit". For example, if you want to install a program the `RUN`
command should both retrieve the program, install it and perform any necessary
clean up. This is due to how layers work and how Docker decides what needs to
be rerun between builds. The first command uses Ubuntu's package manager APT to
install some packages (similar to how we've previously used Conda). Say that
the first command was split into two instead:
>>>>>>> 4ee6cd0e

```no-highlight
# Update apt-get
RUN apt-get update

#Install packages
RUN apt-get install -y --no-install-recommends bzip2 \
<<<<<<< HEAD
                                           ca-certificates \
                                           curl \
                                           fontconfig \
                                           git \
                                           language-pack-en \
                                           tzdata \
                                           vim \
                                           wget
```

The first command will update the apt-get package lists and the second will 
install the packages `bzip2`, `ca-certificates`, `curl`, `fontconfig`, `git`, 
`language-pack-en`, `tzdata`, `wget` and `vim`. Say that you build this image 
now, and then in a month's time you realize that you would have liked a Swedish 
language pack instead of an English. You change to `language-pack-sv` and 
rebuild the image. Docker detects that there is no layer with the new list of 
packages and reruns the second `RUN` command. **However, there is no way for 
Docker to know that it should also update the apt-get package lists**. You 
therefore risk to end up with old versions of packages and, even worse, the 
versions would depend on when the previous version of the image was first built.

The next `RUN` command retrieves and installs Miniconda3. Let's see what would 
=======
                                               ca-certificates \
                                               curl \
                                               fontconfig \
                                               git \
                                               language-pack-en \
                                               tzdata \
                                               vim \
                                               wget
```

The first command will update the apt-get package lists and the second will
install the packages `bzip2`, `ca-certificates`, `curl`, `fontconfig`, `git`,
`language-pack-en`, `tzdata` and `vim`. Say that you build this image now, and
then in a month's time you realize that you would have liked a Swedish language
pack instead of an English. You change to `language-pack-sv` and rebuild the
image. Docker detects that there is no layer with the new list of packages and
reruns the second `RUN` command. **However, there is no way for Docker to know
that it should also update the apt-get package lists**. You therefore risk to
end up with old versions of packages and, even worse, the versions would depend
on when the previous version of the image was first built.

The next `RUN` command retrieves and installs Miniconda3. Let's see what would
>>>>>>> 4ee6cd0e
happen if we had that as three separate commands instead.

```no-highlight
# Download Miniconda3
RUN curl https://repo.continuum.io/miniconda/Miniconda3-4.7.12.1-Linux-x86_64.sh -O

# Install it
RUN bash Miniconda3-4.7.12.1-Linux-x86_64.sh -bf -p /usr/miniconda3/

# Remove the downloaded installation file
RUN rm Miniconda3-4.7.12.1-Linux-x86_64.sh
```

<<<<<<< HEAD
Remember that each layer contains the difference compared to the previous layer?
 What will happen here is that the first command adds the installation file and 
 the second will unpack the file and install the software. The third layer will 
 say "the installation file should no longer exist on the file system". However,
  the file will still remain in the image since the image is constructed 
  layer-by-layer bottom-up. This results in unnecessarily many layers and 
  bloated images.
=======
Remember that each layer contains the difference compared to the previous
layer? What will happen here is that the first command adds the installation
file and the second will unpack the file and install the software. The third
layer will say "the installation file should no longer exist on the file
system". However, the file will still remain in the image since the image is
constructed layer-by-layer bottom-up. This results in unnecessarily many layers
and bloated images.
>>>>>>> 4ee6cd0e

```no-highlight
# Add conda to PATH and set locale
ENV PATH="/usr/miniconda3/bin:${PATH}"
ENV LC_ALL en_US.UTF-8
ENV LC_LANG en_US.UTF-8
```

<<<<<<< HEAD
Here we use the new instruction `ENV`. The first command adds `conda` to the 
path, so we can write `conda install` instead of 
`/usr/miniconda3/bin/conda install`. The other two set an UTF-8 character 
encoding so that we can use weird characters (and a bunch of other things).
=======
Here we use the new instruction `ENV`. The first command adds `conda` to the
path, so we can write `conda install` instead of `/usr/miniconda3/bin/conda
install`. The other two set an UTF-8 character encoding so that we can use
weird characters (and a bunch of other things).
>>>>>>> 4ee6cd0e

```no-highlight
# Open port for running Jupyter Notebook
EXPOSE 8888

# Start Bash shell by default
CMD /bin/bash
```

<<<<<<< HEAD
`EXPOSE` opens up the port 8888, so that we can later run a Jupyter Notebook 
server on that port. `CMD` is an interesting instruction. It sets what a 
container should run when nothing else is specified. It can be used for example 
for printing some information on how to use the image or, as here, start a shell
 for the user. If the purpose of your image is to accompany a publication then 
 `CMD` could be to run the workflow that generates the paper figures from raw 
 data.

Ok, so now we understand how a Dockerfile works. Constructing the image from the
 Dockerfile is really simple. Try it out now.
=======
`SHELL` simply sets which shell to use. `EXPOSE` opens up the port 8888, so
that we can later run a Jupyter Notebook server on that port. `WORKDIR`
determines the directory the container should start in. `CMD` is an interesting
instruction. It sets what a container should run when nothing else is
specified. It can be used for example for printing some information on how to
use the image or, as here, start a shell for the user. If the purpose of your
image is to accompany a publication then `CMD` could be to run the workflow
that generates the paper figures from raw data.

Ok, so now we understand how a Dockerfile works. Constructing the image from
the Dockerfile is really simple. Try it out now.
>>>>>>> 4ee6cd0e

```no-highlight
$ docker build -f Dockerfile_slim -t my_docker_image .
Step 1/13 : FROM ubuntu:16.04
 ---> 20c44cd7596f
Step 2/13 : LABEL description = "Minimal image for the NBIS reproducible research course."
.
.
[lots of stuff]
.
.
Step 13/13 : CMD "/bin/bash"
 ---> Running in f34c2dbbbecf
 ---> aaa39bdeb78a
Removing intermediate container f34c2dbbbecf
Successfully built aaa39bdeb78a
Successfully tagged my_docker_image:latest
```

<<<<<<< HEAD
`-f` sets which Dockerfile to use and `-t` tags the image with a name. This name
 is how you will refer to the image later. Lastly, the `.` is the path to where 
 the image should be build (`.` means the current directory). This had no real 
 impact in this case, but matters if you want to import files. Validate with 
 `docker image ls` that you can see your new image.

Now it's time to make our own Dockerfile to reproduce the results from the 
[Conda tutorial](conda). If you haven't done the tutorial, it boils down to 
creating a Conda environment file, setting up that environment, downloading 
three RNA-seq data files, and running FastQC on those files. We will later 
package and run the whole RNA-seq workflow in a Docker container, but for now we
 keep it simple to reduce the size and time required.
=======
`-f` sets which Dockerfile to use and `-t` tags the image with a name. This
name is how you will refer to the image later. Lastly, the `.` is the path to
where the image should be build (`.` means the current directory). This had no
real impact in this case, but matters if you want to import files. Validate
with `docker image ls` that you can see your new image.

Now it's time to make our own Dockerfile to reproduce the results from the
[Conda tutorial](conda). If you haven't done the tutorial, it boils down to
creating a Conda environment file, setting up that environment, downloading
three RNA-seq data files, and running FastQC on those files. We will later
package and run the whole RNA-seq workflow in a Docker container, but for now
we keep it simple to reduce the size and time required.
>>>>>>> 4ee6cd0e

The Conda tutorial uses a shell script, `run_qc.sh`, for downloading and
running the analysis. A copy of this file should also be available in your
current directory. If we want to use the same script we need to include it in
the image. So, this is what we need to do:

1. Create the file `Dockerfile_conda`.

2. Set `FROM` to the image we just built.
<<<<<<< HEAD
3. Install the required packages with Conda. We could do this by adding 
`environment.yml` from the Conda tutorial, but here we do it directly as `RUN` 
commands. We need to add the conda-forge and bioconda channels with 
`conda config --add channels channel_name` and install `fastqc=0.11.9` and
 `sra-tools=2.10.1` with `conda install`. The packages will be installed to the 
 default environment named `base` inside the container.
4. Add `run_qc.sh` to the image by using the `COPY` instruction. The syntax is 
`COPY source target`, so in our case simply `COPY run_qc.sh .` to copy to the 
work directory in the image.
5. Set the default command for the image to `bash run_qc.sh`, which will execute
 the shell script.
=======

3. Install the required packages with Conda. We could do this by adding
   `environment.yml` from the Conda tutorial, but here we do it directly as
   `RUN` commands. We need to add the conda-forge and bioconda channels with
   `conda config --add channels channel_name` and install `fastqc=0.11.6` and
   `sra-tools=2.8` with `conda install`. There is little point in defining and
   activating a Conda environment since the container is self-contained, but do
   so if you want (otherwise the packages will be installed to a default
   environment named `base`).

4. Add `run_qc.sh` to the image by using the `COPY` instruction. The syntax is
   `COPY source target`, so in our case simply `COPY run_qc.sh .` to copy to
   the work directory in the image.

5. Set the default command for the image to `bash run_qc.sh`, which will
   execute the shell script.

>>>>>>> 4ee6cd0e
6. Build the image and tag it `my_docker_conda`. Verify with `docker image ls`.

!!! note "Quick recap"
    In this section we've learned:

<<<<<<< HEAD
    * How the keywords `FROM`, `LABEL`, `MAINTAINER`, `RUN`, `ENV`, `SHELL`, 
    `WORKDIR`, and `CMD` can be used when writing a Dockerfile.
    * The importance of letting each layer in the Dockerfile be a "logical unit".
    * How to use `docker build` to contruct and tag an image from a Dockerfile.

## Managing containers
When you start a container with `docker run` it is given an unique id that you 
can use for interacting with the container. Let's try to run a container from 
=======
    * How the keywords `FROM`, `LABEL`, `MAINTAINER`, `RUN`, `ENV`, `SHELL`,
      `WORKDIR`, and `CMD` can be used when writing a Dockerfile.
    * The importance of letting each layer in the Dockerfile be a "logical
      unit".
    * How to use `docker build` to contruct and tag an image from a Dockerfile.

## Managing containers
When you start a container with `docker run` it is given an unique id that you
can use for interacting with the container. Let's try to run a container from
>>>>>>> 4ee6cd0e
the image we just created:

```bash
docker run my_docker_conda
```

<<<<<<< HEAD
If everything worked `run_qc.sh` is executed and will first download and then 
analyse the three samples. Once it's finished you can list all containers, 
=======
If everything worked `run_qc.sh` is executed and will first download and then
analyse the three samples. Once it's finished you can list all containers,
>>>>>>> 4ee6cd0e
including those that have exited.

```no-highlight
$ docker container ls --all
CONTAINER ID        IMAGE               COMMAND                   CREATED             STATUS                           PORTS               NA
MES
39548f30ce45        my_docker_conda     "/bin/bash -c 'bas..."    3 minutes ago       Exited (0) 3 minutes ago                             el
```

<<<<<<< HEAD
If we run `docker run` without any flags, your local terminal is attached to the
 container. This enables you to see the output of `run_qc.sh`, but also disables
  you from doing anything else in the meantime. We can start a container in 
  detached mode with the `-d` flag. Try this out and run `docker container ls` 
  to validate that the container is running.

By default, Docker keeps containers after they have exited. This can be 
convenient for debugging or if you want to look at logs, but it also consumes 
huge amounts of disk space. It's therefore a good idea to always run with 
`--rm`, which will remove the container once it has exited.

If we want to enter a running container, there are two related commands we can 
use, `docker attach` and `docker exec`. `docker attach` will attach local 
standard input, output, and error streams to a running container. This can be 
useful if your terminal closed down for some reason or if you started a terminal
 in detached mode and changed your mind. `docker exec` can be used to execute 
 any command in a running container. It's typically used to peak in at what is 
 happening by opening up a new shell. Here we start the container in detached 
 mode and then start a new interactive shell so that we can see what happens. If
  you use `ls` inside the container you can see how the script generates file in
   the `data`, `intermediate` and `results` directories. Note that you will be 
   thrown out when the container exits, so you have to be quick.
=======
If we run `docker run` without any flags, your local terminal is attached to
the container. This enables you to see the output of `run_qc.sh`, but also
disables you from doing anything else in the meantime. We can start a container
in detached mode with the `-d` flag. Try this out and run `docker container ls`
to validate that the container is running.

By default, Docker keeps containers after they have exited. This can be
convenient for debugging or if you want to look at logs, but it also consumes
huge amounts of disk space. It's therefore a good idea to always run with
`--rm`, which will remove the container once it has exited.

If we want to enter a running container, there are two related commands we can
use, `docker attach` and `docker exec`. `docker attach` will attach local
standard input, output, and error streams to a running container. This can be
useful if your terminal closed down for some reason or if you started
a terminal in detached mode and changed your mind. `docker exec` can be used to
execute any command in a running container. It's typically used to peak in at
what is happening by opening up a new shell. Here we start the container in
detached mode and then start a new interactive shell so that we can see what
happens. If you use `ls` inside the container you can see how the script
generates file in the `data`, `intermediate` and `results` directories. Note
that you will be thrown out when the container exits, so you have to be quick.
>>>>>>> 4ee6cd0e

```bash
docker run -d --rm --name my_container my_docker_conda
docker exec -it my_container /bin/bash
```

!!! tip
<<<<<<< HEAD
    Sometimes you would like to enter a stopped container. It's not a common use
    case, but it's included here for those of you who are doing these tutorials
    on Windows using Docker. Inadvertently shutting down your container can 
    result in loss of a lot of work if you're not able to restart it. If you 
    were to use `docker start` it would rerun the command set by `CMD`, which 
    may not be what you want. Instead we use 
    `docker commit container_name new_image_name` to convert the container 
    `container_name` to the image `new_image_name`. We can then start a new 
    container in that image as we normally would with 
    `docker run -it --rm new_image_name /bin/bash`. Confusing, right? In theory,
    this would allow you to bypass using Dockerfiles and instead generate your 
    image by entering an empty container in interactive mode, install everything
    there, and then commit as a new image. However, by doing this you would lose
    many of the advantages that Dockerfiles provide, such as easy distribution 
    and efficient space usage via layers.
=======
    Sometimes you would like to enter a stopped container. It's not a common
    use case, but it's included here for those of you who are doing these
    tutorials on Windows using Docker. Inadvertently shutting down your
    container can result in loss of a lot of work if you're not able to restart
    it. If you were to use `docker start` it would rerun the command set by
    `CMD`, which may not be what you want. Instead we use `docker commit
    container_name new_image_name` to convert the container `container_name` to
    the image `new_image_name`. We can then start a new container in that image
    as we normally would with `docker run -it --rm new_image_name /bin/bash`.
    Confusing, right? In theory, this would allow you to bypass using
    Dockerfiles and instead generate your image by entering an empty container
    in interactive mode, install everything there, and then commit as a new
    image. However, by doing this you would lose many of the advantages that
    Dockerfiles provide, such as easy distribution and efficient space usage
    via layers.
>>>>>>> 4ee6cd0e

!!! note "Quick recap"
    In this section we've learned:

<<<<<<< HEAD
    * How to use `docker run` for starting a container and how the flags `-d`, 
    `-it` and `--rm` work.
    * How to use `docker container ls` for displaying information about the containers.
    * How to use `docker attach` and `docker exec` to interact with running containers.

### Bind mounts
There are obviously some advantages to isolating and running your data analysis 
in containers, but at some point you need to be able to interact with the host 
system to actually deliver the results. This is done via bind mounts. When you 
use a bind mount, a file or directory on the *host machine* is mounted into a 
container. That way, when the container generates a file in such a directory it 
will appear in the mounted directory on your host system.

!!! tip
    Docker also has a more advanced way of data storage called 
    [volumes](https://docs.docker.com/engine/admin/volumes/). Volumes provide 
    added flexibility and are independent of the host machine's filesystem 
    having a specific directory structure available. They are particularly 
    useful when you want to share data *between* containers.

Say that we are interested in getting the resulting html reports from FastQC in 
our container. We can do this by mounting a directory called, say, 
`fastqc_results` in your current directory to the `/course/results/fastqc` 
directory in the container. Try this out and validate that it worked by opening 
=======
    * How to use `docker run` for starting a container and how the flags `-d`,
      `-it` and `--rm` work.
    * How to use `docker container ls` for displaying information about the
      containers.
    * How to use `docker attach` and `docker exec` to interact with running
      containers.

### Bind mounts
There are obviously some advantages to isolating and running your data analysis
in containers, but at some point you need to be able to interact with the host
system to actually deliver the results. This is done via bind mounts. When you
use a bind mount, a file or directory on the *host machine* is mounted into
a container. That way, when the container generates a file in such a directory
it will appear in the mounted directory on your host system.

!!! tip
    Docker also has a more advanced way of data storage called
    [volumes](https://docs.docker.com/engine/admin/volumes/). Volumes provide
    added flexibility and are independent of the host machine's filesystem
    having a specific directory structure available. They are particularly
    useful when you want to share data *between* containers.

Say that we are interested in getting the resulting html reports from FastQC in
our container. We can do this by mounting a directory called, say,
`fastqc_results` in your current directory to the `/course/results/fastqc`
directory in the container. Try this out and validate that it worked by opening
>>>>>>> 4ee6cd0e
one of the html reports.

```bash
docker run --rm -v $(pwd)/fastqc_results:/course/results/fastqc my_docker_conda
```

<<<<<<< HEAD
We can also use bind mounts for getting files into the container rather than 
out. We've mainly been discussing Docker in the context of packaging an analysis
pipeline to allow someone else to reproduce its outcome. Another application is
as a kind of very powerful environment manager, similarly to how we've used 
Conda before. If you've organized your work into projects, then you can mount 
the whole project directory in a container and use the container as the terminal
for running stuff while still using your normal OS for editing files and so on. 
Let's try this out by mounting our current directory and start an interactive 
terminal. Note that this will override the `CMD` command, so we won't start the 
analysis automatically when we start the container.
=======
We can also use bind mounts for getting files into the container rather than
out. We've mainly been discussing Docker in the context of packaging an
analysis pipeline to allow someone else to reproduce its outcome. Another
application is as a kind of very powerful environment manager, similarly to how
we've used Conda before. If you've organized your work into projects, then you
can mount the whole project directory in a container and use the container as
the terminal for running stuff while still using your normal OS for editing
files and so on. Let's try this out by mounting our current directory and start
an interactive terminal. Note that this will override the `CMD` command, so we
won't start the analysis automatically when we start the container.
>>>>>>> 4ee6cd0e

```bash
docker run -it --rm -v $(pwd):/course/ my_docker_conda /bin/bash
```

<<<<<<< HEAD
If you run `ls` you will see that all the files in the `docker` directory are 
there. Now edit `run_qc.sh` **on your host system** to download, say, 15000 
reads instead of 12000. Then rerun the analysis with `bash run_qc.sh`. Tada! 
Validate that the resulting html reports look fine and then exit the container 
with `exit`.

## Distributing your images
There would be little point in going through all the trouble of making your 
analyses reproducible if you can't distribute them to others. Luckily, sharing 
Docker containers is extremely easy. The most common way is to use 
[Dockerhub](https://hub.docker.com). Dockerhub lets you host unlimited public 
images and one private image for free, after that they charge a small fee. If 
you want to try it out here is how to do it:

1. Register for an account on [Dockerhub](https://hub.docker.com).
2. Use `docker login -u your_dockerhub_id` to login to the Dockerhub registry.
3. When you build an image, tag it with `-t your_dockerhub_id/image_name`, 
rather than just `image_name`.
4. Once the image has been built, upload it to Dockerhub with 
`docker push your_dockerhub_id/image_name`.
5. If another user runs `docker run your_dockerhub_id/image_name` the image will
 automatically be retrieved from Dockerhub. You can use `docker pull` for 
 downloading without running.

That was easy!

If you want to refer to a Docker image in for example a publication, it's very 
important that it's the correct version of the image. You can do this by adding 
a tag to the name like this `docker build -t your_dockerhub_id/image_name:tag_name`.

!!! tip
    On Dockerhub it is also possible to link to your Bitbucket or GitHub account
    and select repositories from which you want to automatically build and 
    distribute Docker images. The Dockerhub servers will then build an image 
    from the Dockerfile in your repository and make it available for download 
    using `docker pull`. That way, you don't have to bother manually building 
    and pushing using `docker push`.

## Packaging and running the MRSA workflow
During these tutorials we have been working on a case study about the 
multiresistant bacteria MRSA. Here we will build and run a Docker container that
contains all the work we've done so far. This will take some time to execute 
(~20 min or so), in particular if you're on a slow internet connection, and 
result in a 3.75 GB image.
=======
If you run `ls` you will see that all the files in the `docker` directory are
there. Now edit `run_qc.sh` **on your host system** to download, say, 15000
reads instead of 12000. Then rerun the analysis with `bash run_qc.sh`. Tada!
Validate that the resulting html reports look fine and then exit the container
with `exit`.

## Distributing your images
There would be little point in going through all the trouble of making your
analyses reproducible if you can't distribute them to others. Luckily, sharing
Docker containers is extremely easy. The most common way is to use
[Dockerhub](https://hub.docker.com). Dockerhub lets you host unlimited public
images and one private image for free, after that they charge a small fee. If
you want to try it out here is how to do it:

1. Register for an account on [Dockerhub](https://hub.docker.com).

2. Use `docker login -u your_dockerhub_id` to login to the Dockerhub registry.

3. When you build an image, tag it with `-t your_dockerhub_id/image_name`,
   rather than just `image_name`.

4. Once the image has been built, upload it to Dockerhub with `docker push
   your_dockerhub_id/image_name`.
>>>>>>> 4ee6cd0e

5. If another user runs `docker run your_dockerhub_id/image_name` the image
   will automatically be retrieved from Dockerhub. You can use `docker pull`
   for downloading without running.

If you want to refer to a Docker image in for example a publication, it's very
important that it's the correct version of the image. You can do this by adding
a tag to the name like this `docker build -t
your_dockerhub_id/image_name:tag_name`.

!!! tip
    On Dockerhub it is also possible to link to your Bitbucket or GitHub
    account and select repositories from which you want to automatically build
    and distribute Docker images. The Dockerhub servers will then build an
    image from the Dockerfile in your repository and make it available for
    download using `docker pull`. That way, you don't have to bother manually
    building and pushing using `docker push`.

## Packaging and running the MRSA workflow
During these tutorials we have been working on a case study about the
multiresistant bacteria MRSA. Here we will build and run a Docker container
that contains all the work we've done so far. This will take some time to
execute (~20 min or so), in particular if you're on a slow internet connection,
and result in a 3.75 GB image.

* We've [set up a GitHub repository](git.md) for version control and for
  hosting our project.
* We've defined a [Conda environment](conda.md) that specifies the packages
  we're depending on in the project.
* We've constructed a [Snakemake workflow](snakemake.md) that performs the data
  analysis and keeps track of files and parameters.
* We've written a [R Markdown document](rmarkdown.md) that takes the results
  from the Snakemake workflow and summarizes them in a report.

The `docker` directory contains the final versions of all the files we've
generated in the other tutorials: `environment.yml`, `Snakefile`, `config.yml`,
`code/header.tex`, and `code/supplementary_material.Rmd`. The only difference
compared to the other tutorials is that we have also included the rendering of
the Supplementary Material PDF into the Snakemake workflow as the rule
`make_supplementary`. Running all of these steps will take some time to execute
(around 20 minutes or so), in particular if you're on a slow internet
connection, and result in a 3.75 GB image.

Now take a look at `Dockerfile`. Everything should look quite familiar to you,
since it's basically the same steps as in the image we constructed in the
previous section, although some sections have been moved around. The main
difference is that we now also install LaTeX (through the TinyTeX package). We
need this in order to be able to render the Supplementary Material report to
PDF. Here, we also add the project files needed for executing the workflow
(mentioned in the previous paragraph), and install the conda packages listed in
`environment.yml`. If you look at the `CMD` command you can see that it will
run the whole Snakemake workflow by default.

Now run `docker build` as before and go get a coffee while the image builds (or
you could use `docker pull scilifelablts/reproducible_research_course` which
will download the same image). Validate with `docker image ls`. Now all that
remains is to run the whole thing with `docker run`. We just want to get the
results, so mount the directory `/course/results/` to, say, `mrsa_results` in
your current directory. Well done! You now have an image that allows anyone to
exactly reproduce your analysis workflow (if you first `docker push` to
Dockerhub that is).

!!! tip
    If you've done the [Jupyter Notebook tutorial](jupyter.md), you know that
    Jupyter Notebook runs as a web server. This makes it very well suited for
    running in a Docker container, since we can just expose the port Jupyter
    Notebook uses and redirect it to one of our own. You can then work with the
    notebooks in your browser just as you've done before, while it's actually
    running in the container. This means you could package your data, scripts
    and environment in a Docker image that also runs a Jupyter Notebook server.
    If you make this image available, say on Dockerhub, other researchers could
    then download it and interact with your data/code via the fancy interactive
    Jupyter notebooks that you have prepared for them. We haven't made any
    fancy notebooks for you, but we *have* set up a Jupyter Notebook server.
    Try it out if you want to (replace the image name with your version if
    you've built it yourself):

    ```bash
    docker run -it -p 8888:8888 scilifelablts/reproducible_research_course \
        jupyter notebook  --ip=0.0.0.0 --allow-root
    ```

## Cleaning up
As mentioned before, Docker tends to consume a lot of disk space. In general,
`docker image rm` is used for removing images and `docker container rm` for
removing containers. Here are some convenient commands for cleaning up.

```bash
# Remove unused images
docker image prune

# Remove stopped containers
docker container prune

# Remove unused volumes (not used here, but included for reference)
docker volume prune

# Stop and remove ALL containers
docker container rm $(docker container ls -a -q)

# Remove ALL images
docker image rm $(docker image ls -a -q)
```<|MERGE_RESOLUTION|>--- conflicted
+++ resolved
@@ -272,7 +272,7 @@
 exactly replicate your project environment.
 
 If you've been doing these tutorials on Windows you've been using the Docker
-image `scilifelablts/reproducible_research_course_slim`. The Dockerfile for
+image `nbisweden/workshop-reproducible-research:slim`. The Dockerfile for
 generating that image is called `Dockerfile_slim` and is located in your
 `docker` directory (where you should hopefully be standing already). We will
 now go through that file and discuss the different steps and what they do.
@@ -293,19 +293,18 @@
 MAINTAINER "John Sundh" john.sundh@scilifelab.se
 ```
 
-<<<<<<< HEAD
-Here we use the instructions `FROM`, `LABEL` and `MAINTAINER`. The important one
- is `FROM`, which specifies the base image our image should start from. In this 
- case we want it to be Ubuntu 16.04, which is one of the 
- [official repositories](https://hub.docker.com/explore/). There are many roads 
- to Rome when it comes to choosing the best image to start from. Say you want to
-  run RStudio in a Conda environment through a Jupyter notebook. You could then 
-  start from one of the [rocker images](https://github.com/rocker-org/rocker) 
-  for R, a [Miniconda image](https://hub.docker.com/r/continuumio/miniconda/), 
-  or a [Jupyter image](https://hub.docker.com/r/jupyter/). Or you just start 
-  from one of the low-level official images and set up everything from scratch. 
-  `LABEL` and `MAINTAINER` is just meta-data that can be used for organizing 
-  your various Docker components.
+Here we use the instructions `FROM`, `LABEL` and `MAINTAINER`. The important 
+one is `FROM`, which specifies the base image our image should start from. In
+this case we want it to be Ubuntu 16.04, which is one of the [official 
+repositories](https://hub.docker.com/explore/). There are many roads to Rome 
+when it comes to choosing the best image to start from. Say you want to run
+RStudio in a Conda environment through a Jupyter notebook. You could then start
+from one of the [rocker images](https://github.com/rocker-org/rocker) for R,
+a [Miniconda image](https://hub.docker.com/r/continuumio/miniconda/), or 
+a [Jupyter image](https://hub.docker.com/r/jupyter/). Or you just start from
+one of the low-level official images and set up everything from scratch. 
+`LABEL` and `MAINTAINER` is just meta-data that can be used for organizing your
+various Docker components.
 
 Let's take a look at the next section of the Dockerfile.
 
@@ -318,20 +317,6 @@
 
 `SHELL` simply sets which shell to use. `WORKDIR` determines the directory the 
 container should start in.
-=======
-Here we use the instructions `FROM`, `LABEL` and `MAINTAINER`. The important
-one is `FROM`, which specifies the base image our image should start from. In
-this case we want it to be Ubuntu 16.04, which is one of the [official
-repositories](https://hub.docker.com/explore/). There are many roads to Rome
-when it comes to choosing the best image to start from. Say you want to run
-RStudio in a Conda environment through a Jupyter notebook. You could then start
-from one of the [rocker images](https://github.com/rocker-org/rocker) for R,
-a [Miniconda image](https://hub.docker.com/r/continuumio/miniconda/), or
-a [Jupyter image](https://hub.docker.com/r/jupyter/). Or you just start from
-one of the low-level official images and set up everything from scratch.
-`LABEL` and `MAINTAINER` is just meta-data that can be used for organizing your
-various Docker components.
->>>>>>> 4ee6cd0e
 
 ```no-highlight
 # Install necessary tools
@@ -343,14 +328,9 @@
                                                git \
                                                language-pack-en \
                                                tzdata \
-<<<<<<< HEAD
                                                vim \
                                                wget
     && apt-get clean
-=======
-                                               vim \ &&
-    apt-get clean
->>>>>>> 4ee6cd0e
 
 # Install Miniconda and add to PATH
 RUN curl https://repo.continuum.io/miniconda/Miniconda3-4.7.12.1-Linux-x86_64.sh -O && \
@@ -358,16 +338,6 @@
     rm Miniconda3-4.7.12.1-Linux-x86_64.sh
 ```
 
-<<<<<<< HEAD
-The next few lines introduce the important `RUN` instruction, which is used for 
-executing shell commands. As a general rule, you want each layer in an image to 
-be a "logical unit". For example, if you want to install a program the `RUN` 
-command should both retrieve the program, install it and perform any necessary 
-clean up. This is due to how layers work and how Docker decides what needs to be
- rerun between builds. The first command uses Ubuntu's package manager APT to 
- install some packages (similar to how we've previously used Conda). Say that 
- the first command was split into two instead:
-=======
 The next few lines introduce the important `RUN` instruction, which is used for
 executing shell commands. As a general rule, you want each layer in an image to
 be a "logical unit". For example, if you want to install a program the `RUN`
@@ -376,7 +346,6 @@
 be rerun between builds. The first command uses Ubuntu's package manager APT to
 install some packages (similar to how we've previously used Conda). Say that
 the first command was split into two instead:
->>>>>>> 4ee6cd0e
 
 ```no-highlight
 # Update apt-get
@@ -384,7 +353,6 @@
 
 #Install packages
 RUN apt-get install -y --no-install-recommends bzip2 \
-<<<<<<< HEAD
                                            ca-certificates \
                                            curl \
                                            fontconfig \
@@ -395,42 +363,19 @@
                                            wget
 ```
 
-The first command will update the apt-get package lists and the second will 
-install the packages `bzip2`, `ca-certificates`, `curl`, `fontconfig`, `git`, 
-`language-pack-en`, `tzdata`, `wget` and `vim`. Say that you build this image 
-now, and then in a month's time you realize that you would have liked a Swedish 
-language pack instead of an English. You change to `language-pack-sv` and 
-rebuild the image. Docker detects that there is no layer with the new list of 
-packages and reruns the second `RUN` command. **However, there is no way for 
-Docker to know that it should also update the apt-get package lists**. You 
-therefore risk to end up with old versions of packages and, even worse, the 
-versions would depend on when the previous version of the image was first built.
-
-The next `RUN` command retrieves and installs Miniconda3. Let's see what would 
-=======
-                                               ca-certificates \
-                                               curl \
-                                               fontconfig \
-                                               git \
-                                               language-pack-en \
-                                               tzdata \
-                                               vim \
-                                               wget
-```
-
 The first command will update the apt-get package lists and the second will
 install the packages `bzip2`, `ca-certificates`, `curl`, `fontconfig`, `git`,
-`language-pack-en`, `tzdata` and `vim`. Say that you build this image now, and
-then in a month's time you realize that you would have liked a Swedish language
-pack instead of an English. You change to `language-pack-sv` and rebuild the
-image. Docker detects that there is no layer with the new list of packages and
-reruns the second `RUN` command. **However, there is no way for Docker to know
-that it should also update the apt-get package lists**. You therefore risk to
-end up with old versions of packages and, even worse, the versions would depend
-on when the previous version of the image was first built.
+`language-pack-en`, `tzdata`, `vim` and `wget`. Say that you build this image 
+now, and then in a month's time you realize that you would have liked a
+Swedish language pack instead of an English. You change to `language-pack-sv` 
+and rebuild the image. Docker detects that there is no layer with the new
+list of packages and reruns the second `RUN` command. **However, there is no
+way for Docker to know that it should also update the apt-get package lists**. 
+You therefore risk to end up with old versions of packages and, even worse,
+the versions would depend on when the previous version of the image was first
+built.
 
 The next `RUN` command retrieves and installs Miniconda3. Let's see what would
->>>>>>> 4ee6cd0e
 happen if we had that as three separate commands instead.
 
 ```no-highlight
@@ -444,15 +389,6 @@
 RUN rm Miniconda3-4.7.12.1-Linux-x86_64.sh
 ```
 
-<<<<<<< HEAD
-Remember that each layer contains the difference compared to the previous layer?
- What will happen here is that the first command adds the installation file and 
- the second will unpack the file and install the software. The third layer will 
- say "the installation file should no longer exist on the file system". However,
-  the file will still remain in the image since the image is constructed 
-  layer-by-layer bottom-up. This results in unnecessarily many layers and 
-  bloated images.
-=======
 Remember that each layer contains the difference compared to the previous
 layer? What will happen here is that the first command adds the installation
 file and the second will unpack the file and install the software. The third
@@ -460,7 +396,6 @@
 system". However, the file will still remain in the image since the image is
 constructed layer-by-layer bottom-up. This results in unnecessarily many layers
 and bloated images.
->>>>>>> 4ee6cd0e
 
 ```no-highlight
 # Add conda to PATH and set locale
@@ -469,17 +404,10 @@
 ENV LC_LANG en_US.UTF-8
 ```
 
-<<<<<<< HEAD
-Here we use the new instruction `ENV`. The first command adds `conda` to the 
-path, so we can write `conda install` instead of 
-`/usr/miniconda3/bin/conda install`. The other two set an UTF-8 character 
-encoding so that we can use weird characters (and a bunch of other things).
-=======
 Here we use the new instruction `ENV`. The first command adds `conda` to the
 path, so we can write `conda install` instead of `/usr/miniconda3/bin/conda
 install`. The other two set an UTF-8 character encoding so that we can use
 weird characters (and a bunch of other things).
->>>>>>> 4ee6cd0e
 
 ```no-highlight
 # Open port for running Jupyter Notebook
@@ -489,30 +417,16 @@
 CMD /bin/bash
 ```
 
-<<<<<<< HEAD
 `EXPOSE` opens up the port 8888, so that we can later run a Jupyter Notebook 
 server on that port. `CMD` is an interesting instruction. It sets what a 
 container should run when nothing else is specified. It can be used for example 
 for printing some information on how to use the image or, as here, start a shell
- for the user. If the purpose of your image is to accompany a publication then 
- `CMD` could be to run the workflow that generates the paper figures from raw 
- data.
-
-Ok, so now we understand how a Dockerfile works. Constructing the image from the
- Dockerfile is really simple. Try it out now.
-=======
-`SHELL` simply sets which shell to use. `EXPOSE` opens up the port 8888, so
-that we can later run a Jupyter Notebook server on that port. `WORKDIR`
-determines the directory the container should start in. `CMD` is an interesting
-instruction. It sets what a container should run when nothing else is
-specified. It can be used for example for printing some information on how to
-use the image or, as here, start a shell for the user. If the purpose of your
-image is to accompany a publication then `CMD` could be to run the workflow
-that generates the paper figures from raw data.
+for the user. If the purpose of your image is to accompany a publication then 
+`CMD` could be to run the workflow that generates the paper figures from raw 
+data.
 
 Ok, so now we understand how a Dockerfile works. Constructing the image from
 the Dockerfile is really simple. Try it out now.
->>>>>>> 4ee6cd0e
 
 ```no-highlight
 $ docker build -f Dockerfile_slim -t my_docker_image .
@@ -532,20 +446,6 @@
 Successfully tagged my_docker_image:latest
 ```
 
-<<<<<<< HEAD
-`-f` sets which Dockerfile to use and `-t` tags the image with a name. This name
- is how you will refer to the image later. Lastly, the `.` is the path to where 
- the image should be build (`.` means the current directory). This had no real 
- impact in this case, but matters if you want to import files. Validate with 
- `docker image ls` that you can see your new image.
-
-Now it's time to make our own Dockerfile to reproduce the results from the 
-[Conda tutorial](conda). If you haven't done the tutorial, it boils down to 
-creating a Conda environment file, setting up that environment, downloading 
-three RNA-seq data files, and running FastQC on those files. We will later 
-package and run the whole RNA-seq workflow in a Docker container, but for now we
- keep it simple to reduce the size and time required.
-=======
 `-f` sets which Dockerfile to use and `-t` tags the image with a name. This
 name is how you will refer to the image later. Lastly, the `.` is the path to
 where the image should be build (`.` means the current directory). This had no
@@ -558,7 +458,6 @@
 three RNA-seq data files, and running FastQC on those files. We will later
 package and run the whole RNA-seq workflow in a Docker container, but for now
 we keep it simple to reduce the size and time required.
->>>>>>> 4ee6cd0e
 
 The Conda tutorial uses a shell script, `run_qc.sh`, for downloading and
 running the analysis. A copy of this file should also be available in your
@@ -568,28 +467,13 @@
 1. Create the file `Dockerfile_conda`.
 
 2. Set `FROM` to the image we just built.
-<<<<<<< HEAD
-3. Install the required packages with Conda. We could do this by adding 
-`environment.yml` from the Conda tutorial, but here we do it directly as `RUN` 
-commands. We need to add the conda-forge and bioconda channels with 
-`conda config --add channels channel_name` and install `fastqc=0.11.9` and
- `sra-tools=2.10.1` with `conda install`. The packages will be installed to the 
- default environment named `base` inside the container.
-4. Add `run_qc.sh` to the image by using the `COPY` instruction. The syntax is 
-`COPY source target`, so in our case simply `COPY run_qc.sh .` to copy to the 
-work directory in the image.
-5. Set the default command for the image to `bash run_qc.sh`, which will execute
- the shell script.
-=======
 
 3. Install the required packages with Conda. We could do this by adding
    `environment.yml` from the Conda tutorial, but here we do it directly as
    `RUN` commands. We need to add the conda-forge and bioconda channels with
-   `conda config --add channels channel_name` and install `fastqc=0.11.6` and
-   `sra-tools=2.8` with `conda install`. There is little point in defining and
-   activating a Conda environment since the container is self-contained, but do
-   so if you want (otherwise the packages will be installed to a default
-   environment named `base`).
+   `conda config --add channels channel_name` and install `fastqc=0.11.9` and
+   `sra-tools=2.10.1` with `conda install`. The packages will be installed to 
+   the default environment named `base` inside the container.
 
 4. Add `run_qc.sh` to the image by using the `COPY` instruction. The syntax is
    `COPY source target`, so in our case simply `COPY run_qc.sh .` to copy to
@@ -598,22 +482,11 @@
 5. Set the default command for the image to `bash run_qc.sh`, which will
    execute the shell script.
 
->>>>>>> 4ee6cd0e
 6. Build the image and tag it `my_docker_conda`. Verify with `docker image ls`.
 
 !!! note "Quick recap"
     In this section we've learned:
 
-<<<<<<< HEAD
-    * How the keywords `FROM`, `LABEL`, `MAINTAINER`, `RUN`, `ENV`, `SHELL`, 
-    `WORKDIR`, and `CMD` can be used when writing a Dockerfile.
-    * The importance of letting each layer in the Dockerfile be a "logical unit".
-    * How to use `docker build` to contruct and tag an image from a Dockerfile.
-
-## Managing containers
-When you start a container with `docker run` it is given an unique id that you 
-can use for interacting with the container. Let's try to run a container from 
-=======
     * How the keywords `FROM`, `LABEL`, `MAINTAINER`, `RUN`, `ENV`, `SHELL`,
       `WORKDIR`, and `CMD` can be used when writing a Dockerfile.
     * The importance of letting each layer in the Dockerfile be a "logical
@@ -621,22 +494,16 @@
     * How to use `docker build` to contruct and tag an image from a Dockerfile.
 
 ## Managing containers
-When you start a container with `docker run` it is given an unique id that you
-can use for interacting with the container. Let's try to run a container from
->>>>>>> 4ee6cd0e
+When you start a container with `docker run` it is given an unique id that you 
+can use for interacting with the container. Let's try to run a container from 
 the image we just created:
 
 ```bash
 docker run my_docker_conda
 ```
 
-<<<<<<< HEAD
 If everything worked `run_qc.sh` is executed and will first download and then 
 analyse the three samples. Once it's finished you can list all containers, 
-=======
-If everything worked `run_qc.sh` is executed and will first download and then
-analyse the three samples. Once it's finished you can list all containers,
->>>>>>> 4ee6cd0e
 including those that have exited.
 
 ```no-highlight
@@ -646,34 +513,10 @@
 39548f30ce45        my_docker_conda     "/bin/bash -c 'bas..."    3 minutes ago       Exited (0) 3 minutes ago                             el
 ```
 
-<<<<<<< HEAD
 If we run `docker run` without any flags, your local terminal is attached to the
- container. This enables you to see the output of `run_qc.sh`, but also disables
-  you from doing anything else in the meantime. We can start a container in 
-  detached mode with the `-d` flag. Try this out and run `docker container ls` 
-  to validate that the container is running.
-
-By default, Docker keeps containers after they have exited. This can be 
-convenient for debugging or if you want to look at logs, but it also consumes 
-huge amounts of disk space. It's therefore a good idea to always run with 
-`--rm`, which will remove the container once it has exited.
-
-If we want to enter a running container, there are two related commands we can 
-use, `docker attach` and `docker exec`. `docker attach` will attach local 
-standard input, output, and error streams to a running container. This can be 
-useful if your terminal closed down for some reason or if you started a terminal
- in detached mode and changed your mind. `docker exec` can be used to execute 
- any command in a running container. It's typically used to peak in at what is 
- happening by opening up a new shell. Here we start the container in detached 
- mode and then start a new interactive shell so that we can see what happens. If
-  you use `ls` inside the container you can see how the script generates file in
-   the `data`, `intermediate` and `results` directories. Note that you will be 
-   thrown out when the container exits, so you have to be quick.
-=======
-If we run `docker run` without any flags, your local terminal is attached to
-the container. This enables you to see the output of `run_qc.sh`, but also
-disables you from doing anything else in the meantime. We can start a container
-in detached mode with the `-d` flag. Try this out and run `docker container ls`
+container. This enables you to see the output of `run_qc.sh`, but also disables
+you from doing anything else in the meantime. We can start a container in 
+detached mode with the `-d` flag. Try this out and run `docker container ls` 
 to validate that the container is running.
 
 By default, Docker keeps containers after they have exited. This can be
@@ -692,7 +535,6 @@
 happens. If you use `ls` inside the container you can see how the script
 generates file in the `data`, `intermediate` and `results` directories. Note
 that you will be thrown out when the container exits, so you have to be quick.
->>>>>>> 4ee6cd0e
 
 ```bash
 docker run -d --rm --name my_container my_docker_conda
@@ -700,23 +542,6 @@
 ```
 
 !!! tip
-<<<<<<< HEAD
-    Sometimes you would like to enter a stopped container. It's not a common use
-    case, but it's included here for those of you who are doing these tutorials
-    on Windows using Docker. Inadvertently shutting down your container can 
-    result in loss of a lot of work if you're not able to restart it. If you 
-    were to use `docker start` it would rerun the command set by `CMD`, which 
-    may not be what you want. Instead we use 
-    `docker commit container_name new_image_name` to convert the container 
-    `container_name` to the image `new_image_name`. We can then start a new 
-    container in that image as we normally would with 
-    `docker run -it --rm new_image_name /bin/bash`. Confusing, right? In theory,
-    this would allow you to bypass using Dockerfiles and instead generate your 
-    image by entering an empty container in interactive mode, install everything
-    there, and then commit as a new image. However, by doing this you would lose
-    many of the advantages that Dockerfiles provide, such as easy distribution 
-    and efficient space usage via layers.
-=======
     Sometimes you would like to enter a stopped container. It's not a common
     use case, but it's included here for those of you who are doing these
     tutorials on Windows using Docker. Inadvertently shutting down your
@@ -732,37 +557,10 @@
     image. However, by doing this you would lose many of the advantages that
     Dockerfiles provide, such as easy distribution and efficient space usage
     via layers.
->>>>>>> 4ee6cd0e
 
 !!! note "Quick recap"
     In this section we've learned:
 
-<<<<<<< HEAD
-    * How to use `docker run` for starting a container and how the flags `-d`, 
-    `-it` and `--rm` work.
-    * How to use `docker container ls` for displaying information about the containers.
-    * How to use `docker attach` and `docker exec` to interact with running containers.
-
-### Bind mounts
-There are obviously some advantages to isolating and running your data analysis 
-in containers, but at some point you need to be able to interact with the host 
-system to actually deliver the results. This is done via bind mounts. When you 
-use a bind mount, a file or directory on the *host machine* is mounted into a 
-container. That way, when the container generates a file in such a directory it 
-will appear in the mounted directory on your host system.
-
-!!! tip
-    Docker also has a more advanced way of data storage called 
-    [volumes](https://docs.docker.com/engine/admin/volumes/). Volumes provide 
-    added flexibility and are independent of the host machine's filesystem 
-    having a specific directory structure available. They are particularly 
-    useful when you want to share data *between* containers.
-
-Say that we are interested in getting the resulting html reports from FastQC in 
-our container. We can do this by mounting a directory called, say, 
-`fastqc_results` in your current directory to the `/course/results/fastqc` 
-directory in the container. Try this out and validate that it worked by opening 
-=======
     * How to use `docker run` for starting a container and how the flags `-d`,
       `-it` and `--rm` work.
     * How to use `docker container ls` for displaying information about the
@@ -789,25 +587,12 @@
 our container. We can do this by mounting a directory called, say,
 `fastqc_results` in your current directory to the `/course/results/fastqc`
 directory in the container. Try this out and validate that it worked by opening
->>>>>>> 4ee6cd0e
 one of the html reports.
 
 ```bash
 docker run --rm -v $(pwd)/fastqc_results:/course/results/fastqc my_docker_conda
 ```
 
-<<<<<<< HEAD
-We can also use bind mounts for getting files into the container rather than 
-out. We've mainly been discussing Docker in the context of packaging an analysis
-pipeline to allow someone else to reproduce its outcome. Another application is
-as a kind of very powerful environment manager, similarly to how we've used 
-Conda before. If you've organized your work into projects, then you can mount 
-the whole project directory in a container and use the container as the terminal
-for running stuff while still using your normal OS for editing files and so on. 
-Let's try this out by mounting our current directory and start an interactive 
-terminal. Note that this will override the `CMD` command, so we won't start the 
-analysis automatically when we start the container.
-=======
 We can also use bind mounts for getting files into the container rather than
 out. We've mainly been discussing Docker in the context of packaging an
 analysis pipeline to allow someone else to reproduce its outcome. Another
@@ -818,58 +603,11 @@
 files and so on. Let's try this out by mounting our current directory and start
 an interactive terminal. Note that this will override the `CMD` command, so we
 won't start the analysis automatically when we start the container.
->>>>>>> 4ee6cd0e
 
 ```bash
 docker run -it --rm -v $(pwd):/course/ my_docker_conda /bin/bash
 ```
 
-<<<<<<< HEAD
-If you run `ls` you will see that all the files in the `docker` directory are 
-there. Now edit `run_qc.sh` **on your host system** to download, say, 15000 
-reads instead of 12000. Then rerun the analysis with `bash run_qc.sh`. Tada! 
-Validate that the resulting html reports look fine and then exit the container 
-with `exit`.
-
-## Distributing your images
-There would be little point in going through all the trouble of making your 
-analyses reproducible if you can't distribute them to others. Luckily, sharing 
-Docker containers is extremely easy. The most common way is to use 
-[Dockerhub](https://hub.docker.com). Dockerhub lets you host unlimited public 
-images and one private image for free, after that they charge a small fee. If 
-you want to try it out here is how to do it:
-
-1. Register for an account on [Dockerhub](https://hub.docker.com).
-2. Use `docker login -u your_dockerhub_id` to login to the Dockerhub registry.
-3. When you build an image, tag it with `-t your_dockerhub_id/image_name`, 
-rather than just `image_name`.
-4. Once the image has been built, upload it to Dockerhub with 
-`docker push your_dockerhub_id/image_name`.
-5. If another user runs `docker run your_dockerhub_id/image_name` the image will
- automatically be retrieved from Dockerhub. You can use `docker pull` for 
- downloading without running.
-
-That was easy!
-
-If you want to refer to a Docker image in for example a publication, it's very 
-important that it's the correct version of the image. You can do this by adding 
-a tag to the name like this `docker build -t your_dockerhub_id/image_name:tag_name`.
-
-!!! tip
-    On Dockerhub it is also possible to link to your Bitbucket or GitHub account
-    and select repositories from which you want to automatically build and 
-    distribute Docker images. The Dockerhub servers will then build an image 
-    from the Dockerfile in your repository and make it available for download 
-    using `docker pull`. That way, you don't have to bother manually building 
-    and pushing using `docker push`.
-
-## Packaging and running the MRSA workflow
-During these tutorials we have been working on a case study about the 
-multiresistant bacteria MRSA. Here we will build and run a Docker container that
-contains all the work we've done so far. This will take some time to execute 
-(~20 min or so), in particular if you're on a slow internet connection, and 
-result in a 3.75 GB image.
-=======
 If you run `ls` you will see that all the files in the `docker` directory are
 there. Now edit `run_qc.sh` **on your host system** to download, say, 15000
 reads instead of 12000. Then rerun the analysis with `bash run_qc.sh`. Tada!
@@ -893,7 +631,6 @@
 
 4. Once the image has been built, upload it to Dockerhub with `docker push
    your_dockerhub_id/image_name`.
->>>>>>> 4ee6cd0e
 
 5. If another user runs `docker run your_dockerhub_id/image_name` the image
    will automatically be retrieved from Dockerhub. You can use `docker pull`
@@ -915,9 +652,7 @@
 ## Packaging and running the MRSA workflow
 During these tutorials we have been working on a case study about the
 multiresistant bacteria MRSA. Here we will build and run a Docker container
-that contains all the work we've done so far. This will take some time to
-execute (~20 min or so), in particular if you're on a slow internet connection,
-and result in a 3.75 GB image.
+that contains all the work we've done so far.
 
 * We've [set up a GitHub repository](git.md) for version control and for
   hosting our project.
@@ -948,7 +683,7 @@
 run the whole Snakemake workflow by default.
 
 Now run `docker build` as before and go get a coffee while the image builds (or
-you could use `docker pull scilifelablts/reproducible_research_course` which
+you could use `docker pull nbisweden/workshop-reproducible-research` which
 will download the same image). Validate with `docker image ls`. Now all that
 remains is to run the whole thing with `docker run`. We just want to get the
 results, so mount the directory `/course/results/` to, say, `mrsa_results` in
@@ -972,7 +707,7 @@
     you've built it yourself):
 
     ```bash
-    docker run -it -p 8888:8888 scilifelablts/reproducible_research_course \
+    docker run -it -p 8888:8888 nbisweden/workshop-reproducible-research \
         jupyter notebook  --ip=0.0.0.0 --allow-root
     ```
 
