--- conflicted
+++ resolved
@@ -1,38 +1,5 @@
 # Introduction to Snakemake
 
-<<<<<<< HEAD
-A workflow management system (WMS) is a piece of software that sets up
-, performs and monitors a defined sequence of computational tasks (i.e. "a
-workflow"). Snakemake is a WMS that was developed in the bioinformatics
- community, and as such it has some features that make it particularly
-well suited for creating reproducible and scalable data analyses.
-
-* The language you use to formulate your workflows is based on Python,
-  which is a language with strong standing in academia. However, users
-  are not required to know how to code in Python to work efficiently
-  with Snakemake.
-* Workflows can easily be scaled from your desktop to server, cluster,
-  grid or cloud environments. This makes it possible to develop a
-  workflow on your laptop, maybe using only a small subset of your data,
-  and then run the real analysis on a cluster.
-* Snakemake has several features for defining the environment with which
-  each task is carried out. This is important in bioinformatics, where
-  workflows often involve running a large number of small third-party
-  tools.
-* Snakemake is primarily intended to work on _files_ (rather than for
-  example streams, reading/writing from databases or passing variables
-  in memory). This fits well with many fields of bioinformatics, notably
-  next-generation sequencing, that often involve computationally
-  expensive operations on large files. It's also a good fit for a
-  scientific research setting, where the exact specifications of the
-  final workflow aren't always known at the beginning of a project.
-* Lastly, a WMS is a very important tool for making your analyses
-  reproducible. By keeping track of when each file was generated, and by
-  which operation, it is possible to ensure that there is a consistent
-  "paper trail" from raw data to final results. Snakemake also has
-  features that allow you to package and distribute the workflow, and
-  any files it involves, once it's done.
-=======
 A workflow management system (WMS) is a piece of software that sets up,
 performs and monitors a defined sequence of computational tasks (*i.e.* "a
 workflow"). Snakemake is a WMS that was developed in the bioinformatics
@@ -61,7 +28,6 @@
   is possible to ensure that there is a consistent "paper trail" from raw data
   to final results. Snakemake also has features that allow you to package and
   distribute the workflow, and any files it involves, once it's done.
->>>>>>> 4ee6cd0e
 
 ## Tell me more
 * The Snakemake documentation is available on [readthedocs](
@@ -72,7 +38,6 @@
   https://stackoverflow.com/questions/tagged/snakemake).
 
 # Set up
-<<<<<<< HEAD
 This tutorial depends on files from the course GitHub repo. Take a look
 at the [intro](tutorial_intro.md) for instructions on how to set it up
 if you haven't done so already. Then open up a terminal and go to
@@ -87,21 +52,6 @@
 that specifies an environment containing FastQC and SRA Tools (identical
 to the one you made in the Conda tutorial). Add the following programs
 to the file and save it.
-=======
-This tutorial depends on files from the course Bitbucket repo. Take a look at
-the [intro](tutorial_intro.md) for instructions on how to set it up if you
-haven't done so already. Then open up a terminal and go to
-`reproducible_research_course/snakemake`.
-
-## Construct the environment for the workflow
-If you have done the [Conda tutorial](conda.md) you should know how to define
-an environment and install packages using Conda and an `environment.yml` file.
-Here we will use Snakemake as well as some other programs, all of which are
-available in the Bioconda channel. If you look in the current directory you
-will see an `environment.yml` file that specifies an environment containing
-FastQC and SRA Tools (identical to the one you made in the Conda tutorial). Add
-the following programs to the file and save it.
->>>>>>> 4ee6cd0e
 
 ```yaml
   # Specify python version (not required but can help with downstream conflicts)
@@ -435,8 +385,6 @@
         reason: Updated input files: a.txt
         wildcards: some_name=a
 
-
-
     rule concatenate_files:
         input: a.upper.txt, b.upper.txt
         output: a_b.txt
@@ -596,13 +544,8 @@
 ```
 
 You are probably already in your `snakemake_exercise` environment, otherwise
-<<<<<<< HEAD
- activate it (use `conda info --envs` if you are unsure). You can update the
-   current environment to contain the new packages like this:
-=======
 activate it (use `conda info --envs` if you are unsure). You can update the
 current environment to contain the new packages like this:
->>>>>>> 4ee6cd0e
 
 ```bash
 conda env update -f environment.yml
@@ -724,14 +667,6 @@
         """
 ```
 
-<<<<<<< HEAD
-We run most of the programs with default settings in our workflow. However
-, there is one parameter in the rule `get_SRA_by_accession` that we use for
- determining how many reads we want to retrieve from SRA for each sample (`-X
-  25000`). Change in this rule to use the parameter `max_reads` instead, set
-   the value to 20000, and run through the workflow. Remember that Snakemake
-     doesn't automatically rerun rules after parameter changes, so you have to trigger the execution of `get_SRA_by_accession` with `-R`.
-=======
 We run most of the programs with default settings in our workflow. However,
 there is one parameter in the rule `get_SRA_by_accession` that we use for
 determining how many reads we want to retrieve from SRA for each sample (`-X
@@ -739,7 +674,6 @@
 value to 20000, and run through the workflow. Remember that Snakemake doesn't
 automatically rerun rules after parameter changes, so you have to trigger the
 execution of `get_SRA_by_accession` with `-R`.
->>>>>>> 4ee6cd0e
 
 ```python
 rule get_SRA_by_accession:
@@ -755,19 +689,11 @@
         """
 ```
 
-<<<<<<< HEAD
-The parameter values we set in the `params`  section don't have to be static
-, they can be any Python expression. In particular, Snakemake provides a
- global dictionary of configuration parameters called `config`. Let's modify
-  `get_SRA_by_accession` to look something like this in order to access the
-   elements of this dictionary:
-=======
 The parameter values we set in the `params` section don't have to be static,
 they can be any Python expression. In particular, Snakemake provides a global
 dictionary of configuration parameters called `config`. Let's modify
 `get_SRA_by_accession` to look something like this in order to access the
 elements of this dictionary:
->>>>>>> 4ee6cd0e
 
 ```python
 rule get_SRA_by_accession:
@@ -1019,19 +945,21 @@
 files from those rules, as they are no longer needed. Now rerun the workflow
 and validate that the temporary files don't show up in your working directory.
 
-!!! tip Some people use the shadow option for almost every rule and some never
-use it at all. One thing to keep in mind is that it leads to some extra file
-operations when the outputs are moved to their final location. This is no issue
-when the shadow directory is on the same disk as the output directory, but if
-you're running on a distributed file system and generate very many or very
-large files it might be worth considering other options (see *e.g.* the
-`--shadow-prefix` flag).
-
-### Rule targets So far we have only defined the inputs/outputs of a rule as
-strings, or in some case a list of strings, but Snakemake allows us to be much
-more flexible than that. Actually, we can use any Python expression or even
-functions, as long as they return a string or list of strings. Consider the
-rule `align_to_genome` below.
+!!! tip 
+    Some people use the shadow option for almost every rule and some never
+    use it at all. One thing to keep in mind is that it leads to some extra file
+    operations when the outputs are moved to their final location. This is no 
+    issue when the shadow directory is on the same disk as the output directory,
+    but if you're running on a distributed file system and generate very many 
+    or very large files it might be worth considering other options (see *e.g.* 
+    the `--shadow-prefix` flag).
+
+### Rule targets 
+So far we have only defined the inputs/outputs of a rule as strings, or in
+some case a list of strings, but Snakemake allows us to be much more flexible
+than that. Actually, we can use any Python expression or even functions, as
+long as they return a string or list of strings. Consider the rule
+`align_to_genome` below.
 
 ```python
 rule align_to_genome:
