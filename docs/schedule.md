<h1> Schedule </h1>

The course will take place in the rooms Air/Fire  (see [travel info](
travel.md)).

<table>
  <tr>
    <td colspan="3">
      <font size="4">
      <center> Day 1 - 2020-04-27 </center>
    </td>
  </tr>
  <tr>
    <td> <font size="3"><b>Time</b> </td>
    <td> <font size="3"><b>Topic</b> </td>
  </tr>
  <tr>
    <td> <font size="3"> 10:00
    <td> <font size="3"> Coffee and fika available from 10.00. Welcome!</td>
  </tr>
  <tr>
    <td> <font size="3"> 10:30
    <td> <font size="3"> Introduction to Reproducible Research
  </tr>
  <tr>
    <td> <font size="3"> 11:15
    <td> <font size="3"> Data management and project organization
  </tr>
  <tr>
    <td> <font size="3"> 11:45
    <td> <font size="3"> Lunch
  </tr>
  <tr>
    <td> <font size="3"> 12:45
    <td> <font size="3"> Distributing and version tracking your code
         <font size="2"><i><br>
           - Introduction to version control and git<br>
           - Practical tutorial: <a href="../git/">Git</a></i> <br>
  </tr>
  <tr>
    <td> <font size="3"> ~14:30
    <td> <font size="3"> Fika
  </tr>
  <tr>
    <td> <font size="3"> 14:45
    <td> <font size="3"> Master your dependencies - environments and reproducibility
         <font size="2"><i><br>
           - Introduction to the package and environment manager Conda<br>
           - Practical tutorial: <a href="../conda/">Conda</a> <br>
  </tr>
  <tr>
    <td> <font size="3"> 16:45
    <td> <font size="3"> Wrap-up day 1
  </tr>
  <tr>
    <td> <font size="3"> 17:00
    <td> <font size="3"> Free time!
  </tr>
  <tr>
    <td> <font size="3"> 17:30
    <td> <font size="3"> Joint departure for dinner
  </tr>
  <tr>
    <td> <font size="3"> 18:00
    <td> <font size="3"> Course dinner<br>
  </tr>
  <tr>
    <td colspan="3"> </td>
  </tr>
  <tr>
    <td colspan="3">
      <font size="4">
      <center> Day 2  - 2020-04-28 </center>
    </td>
  </tr>
  <tr>
    <td> <font size="3"><b>Time</b> </td>
    <td> <font size="3"><b>Topic</b> </td>
  </tr>
  <tr>
    <td> <font size="3"> 09:00
    <td> <font size="3"> Organize your analysis using workflow managers
        <font size="2"><i><br>
        - Introduction to Snakemake<br>
        - Practical tutorial: <a href="../snakemake/">Snakemake</a></i><br><br>
        <font size="3">Fika break ~10:15 <br>
  </tr>
<tr>
    <td> <font size="3"> 11:45  </td>
    <td> <font size="3"> Lunch </td>
  </tr>
  <tr>
    <td> <font size="3"> 12:45 </td>
    <td>
      <font size="2"><i><br>
      ...continued: Practical tutorial: <a href="../snakemake/">Snakemake</a></i><br><br>
    </td>
  </tr>
  <tr>
    <td> <font size="3"> 13:45 </td>
    <td>
      <font size="3"> Computational notebooks and reproducible reports
      <font size="2"><i><br>
      - Introduction to Jupyter and R Markdown<br>
      - Practical tutorial: <a href="../jupyter/">Jupyter</a><br>
      - Practical tutorial: <a href="../rmarkdown/">R Markdown</a></i><br><br>
      <font size="3">Fika break ~14:30 <br>
    </td>
  </tr>
  <tr>
    <td> <font size="3"> 16:45 </td>
    <td> <font size="3"> Wrap-up day 2
  </tr>
  <tr>
    <td> <font size="3"> 17:00 </td>
    <td> <font size="3"> Free time! </td>
  </tr>
  <tr>
    <td> <font size="3"> 17:30 </td>
    <td> <font size="3"> Social event! </td>
  </tr>
  <tr>
    <td colspan="3"> </td>
  </tr>
  <tr>
    <td colspan="3">
      <font size="4">
      <center> Day 3  - 2020-04-29 </center>
    </td>
  </tr>
  <tr>
    <td> <font size="3"><b>Time</b> </td>
    <td> <font size="3"><b>Topic</b> </td>
  </tr>
  <tr>
    <td> <font size="3"> 09:00
    </td>
    <td>
      <font size="3"> Containerization
      <font size="2"><i><br>
<<<<<<< HEAD
      - Introduction to containers
=======
      - Introduction to containers <br>
>>>>>>> e1bf9ecd
      - Practical tutorial: <a href="../docker/">Docker</a><br>
      - Practical tutorial: <a href="../singularity">Singularity</a></i><br><br>
      <font size="3">Fika break ~10:15 <br>
    </td>
  </tr>
  <tr>
    <td> <font size="3"> 11:45  </td>
    <td> <font size="3"> Lunch </td>
  </tr>
  <tr>
    <td> <font size="3"> 12:45 </td>
    <td>
      <font size="3"> Putting the pieces together
      <font size="2"><i><br>
      - Overview: Using the tools in concert <br>
      - Practical tutorial: <a href="../repres_project">Making a project reproducible</a></i><br><br>
      <font size="3">Fika break ~14:30 <br>
    </td>
  </tr>
  <tr>
    <td> <font size="3"> 16:00  </td>
    <td>
      <font size="3"> Wrap-up!
      <font size="2"><i><br>
      - Q&A: How to implement these procedures on a day-to-day basis
    </td>
  </tr>
  <tr>
    <td> <font size="3"> 16:30 </td>
    <td> <font size="3"> All done! </td>
  </tr>
</table>

**Teachers:**
John Sundh
Verena Kutschera
Erik Fasterius
Tomas Larsson<|MERGE_RESOLUTION|>--- conflicted
+++ resolved
@@ -1,7 +1,6 @@
 <h1> Schedule </h1>
 
-The course will take place in the rooms Air/Fire  (see [travel info](
-travel.md)).
+The course will take place in the rooms Air/Fire  (see [travel info](travel.md)).
 
 <table>
   <tr>
@@ -138,11 +137,7 @@
     <td>
       <font size="3"> Containerization
       <font size="2"><i><br>
-<<<<<<< HEAD
-      - Introduction to containers
-=======
       - Introduction to containers <br>
->>>>>>> e1bf9ecd
       - Practical tutorial: <a href="../docker/">Docker</a><br>
       - Practical tutorial: <a href="../singularity">Singularity</a></i><br><br>
       <font size="3">Fika break ~10:15 <br>
