# Introduction to Singularity

## What is Singularity?

<<<<<<< HEAD
Singularity is a container software alternative to Docker. It was originally 
developed by researchers at Lawrence Berkeley National Laboratory with focus on 
security, scientific software, and HPC clusters. One of the ways in which 
Singularity is more suitable for HPC is that it very actively restricts 
permissions so that you do not gain access to additional resources while inside 
=======
Singularity is a container software alternative to Docker. It was originally
developed by researchers at Lawrence Berkeley National Laboratory with focus on
security, scientific software, and HPC clusters. One of the ways in which
Singularity is more suitable for HPC is that it very actively restricts
permissions so that you do not gain access to additional resources while inside
>>>>>>> 4ee6cd0e
the container.

## Tell me more

* [Singularity docs](https://sylabs.io/guides/3.4/user-guide/index.html)
* [Singularity publication](https://doi.org/10.1371/journal.pone.017745)
* [Uppmax Singularity user guide](
  https://www.uppmax.uu.se/support/user-guides/singularity-user-guide/)

# Setup

<<<<<<< HEAD
This tutorial depends on files from the course Bitbucket repo. Take a look at 
the [intro](tutorial_intro.md) for instructions on how to set it up if you 
haven't done so already. Then open up a terminal and go to 
=======
This tutorial depends on files from the course Bitbucket repo. Take a look at
the [intro](tutorial_intro.md) for instructions on how to set it up if you
haven't done so already. Then open up a terminal and go to
>>>>>>> 4ee6cd0e
`reproducible_research_course/singularity`.

## Install Singularity

### macOS

<<<<<<< HEAD
Download the Singularity Desktop DMG file from 
[here](https://sylabs.io/singularity-desktop-macos/) and follow the 
instructions. Note that this is a beta version and not all features are 
available yet.

!!! attention
    Make sure you that 'Singularity networking' is checked during installation
=======
Download the Singularity Desktop DMG file from
[here](https://sylabs.io/singularity-desktop-macos/) and follow the
instructions. Note that this is a beta version and not all features are
available yet.
>>>>>>> 4ee6cd0e

### Linux

Follow the instructions [here](
https://sylabs.io/guides/3.4/user-guide/installation.html#distribution-packages-of-singularity).

### Windows

<<<<<<< HEAD
Installing on Windows may be tricky. This requires running Singularity through a
 Vagrant Box. See [instructions here](https://sylabs.io/guides/3.4/user-guide/installation.html#install-on-windows-or-mac).
=======
Installing on Windows may be tricky. This requires running Singularity through
a Vagrant Box. See [instructions here](
https://sylabs.io/guides/3.4/user-guide/installation.html#install-on-windows-or-mac).
>>>>>>> 4ee6cd0e

# Practical exercise

## The very basics

<<<<<<< HEAD
In the [Docker tutorial](docker.md) we started by downloading an Ubuntu image. 
=======
In the [Docker tutorial](docker.md) we started by downloading an Ubuntu image.
>>>>>>> 4ee6cd0e
Let's see how the same thing is achieved with Singularity:

```bash
singularity pull library://ubuntu
```

<<<<<<< HEAD
This pulls an ubuntu image from the [Singularity library](https://cloud.sylabs.io/library) 
(somewhat equivalent to Dockerhub). The first thing you might have noticed is 
that this command produces a file `ubuntu_latest.sif` in the current working 
directory. Singularity, unlike Docker, stores its images as a single file. 
Docker on the other hand uses layers, which can be shared between multiple 
images, and thus stores downloaded images centrally (remember the 
`docker image ls` command?). A Singularity image file is self-contained (no 
shared layers) and can be moved around and shared like any other file.

To run a command in a Singularity container (equivalent of e.g. 
`docker run ubuntu uname -a`) we can execute:
=======
This pulls an ubuntu image from the [Singularity library](
https://cloud.sylabs.io/library) (somewhat equivalent to Dockerhub). The first
thing you might have noticed is that this command produces a file
`ubuntu_latest.sif` in the current working directory. Singularity, unlike
Docker, stores its images as a single file. Docker on the other hand uses
layers, which can be shared between multiple images, and thus stores downloaded
images centrally (remember the `docker image ls` command?). A Singularity image
file is self-contained (no shared layers) and can be moved around and shared
like any other file.

To run a command in a Singularity container (equivalent of *e.g.* `docker run
ubuntu uname -a`) we can execute:
>>>>>>> 4ee6cd0e

```bash
$ singularity exec ubuntu_latest.sif uname -a
Linux (none) 4.19.10 #1 SMP Mon Apr 8 00:07:40 CDT 2019 x86_64 x86_64 x86_64 GNU/Linux
[    4.994162] reboot: Power down
```

<<<<<<< HEAD
Now, try to also run the following commands in the ubuntu container in the same 
=======
Now, try to also run the following commands in the ubuntu container in the same
>>>>>>> 4ee6cd0e
manner as above:

* `whoami`
* `ls -lh`

<<<<<<< HEAD
Notice anything unexpected or different from what you learnt from the Docker 
tutorial?

Unlike Docker, Singularity attempts to map parts of your local file system to 
the image. By default Singularity bind mounts `$HOME`, `/tmp`, and `$PWD` (the 
current working directory) into your container. Also, inside a Singularity 
=======
Notice anything unexpected or different from what you learnt from the Docker
tutorial?

Unlike Docker, Singularity attempts to map parts of your local file system to
the image. By default Singularity bind mounts `$HOME`, `/tmp`, and `$PWD` (the
current working directory) into your container. Also, inside a Singularity
>>>>>>> 4ee6cd0e
container, you are the same user as you are on the host system.

We can also start an interactive shell (equivalent of *e.g.* `docker run -it
ubuntu`):

```bash
singularity shell ubuntu_latest.sif
```

<<<<<<< HEAD
While running a shell in the container, try executing `pwd` (showing the full 
path to your current working directory). See that it appears to be your local 
working directory? Try `ls /` to see the files and directory in the root. Exit 
the container (`exit`) and run `ls /` to see how it looks on your local system. 
=======
While running a shell in the container, try executing `pwd` (showing the full
path to your current working directory). See that it appears to be your local
working directory? Try `ls /` to see the files and directory in the root. Exit
the container (`exit`) and run `ls /` to see how it looks on your local system.
>>>>>>> 4ee6cd0e
Notice the difference?

!!! note "Quick recap"
    In this section we covered:

<<<<<<< HEAD
    * how to download a Singularity image using `singularity pull`
    * how to run a command in a Singularity container using `singularity exec`
    * how to start an interactive terminal in a Singularity container using 
    `singularity shell`
=======
    * How to download a Singularity image using `singularity pull`
    * How to run a command in a Singularity container using `singularity exec`
    * How to start an interactive terminal in a Singularity container using
      `singularity shell`
>>>>>>> 4ee6cd0e


## Bind mounts

<<<<<<< HEAD
In the previous section we saw how Singularity differs from Docker in terms of 
images being stored in stand-alone files and much of the host filesystem being
 mounted in the container. We will now explore this further.

Similarly to the `-v` flag for Docker we can use `-B` or `--bind` to bind mount 
directories into the container. For example, to mount a directory into the 
=======
In the previous section we saw how Singularity differs from Docker in terms of
images being stored in stand-alone files and much of the host filesystem being
mounted in the container. We will now explore this further.

Similarly to the `-v` flag for Docker we can use `-B` or `--bind` to bind mount
directories into the container. For example, to mount a directory into the
>>>>>>> 4ee6cd0e
`/mnt/` directory in the container one would do:

```bash
singularity shell -B /path/to/dir:/mnt ubuntu_latest.sif
```

<<<<<<< HEAD
You can try this for example by mounting the `conda/` tutorial directory to 
=======
You can try this for example by mounting the `conda/` tutorial directory to
>>>>>>> 4ee6cd0e
`/mnt`:

```bash
singularity shell -B ../conda:/mnt ubuntu_latest.sif
```

In the container, to see that the bind mounting worked, run *e.g.*:

```bash
ls /mnt/code
```

<<<<<<< HEAD
Now, this was not really necessary since `conda/` would have been available to 
us anyway since it most likely has you home directory as a parent, but it 
illustrates the capabilities to get files from the host system into the 
container when needed. Note also that if you run Singularity on say an HPC 
cluster, the system admins may have enabled additional default directories that 
=======
Now, this was not really necessary since `conda/` would have been available to
us anyway since it most likely has you home directory as a parent, but it
illustrates the capabilities to get files from the host system into the
container when needed. Note also that if you run Singularity on say an HPC
cluster, the system admins may have enabled additional default directories that
>>>>>>> 4ee6cd0e
are bind mounted automatically.

!!! note "Quick recap"
    In this section we covered:

    * how to bind mount specific directories using `-B`

## Pulling Docker images

<<<<<<< HEAD
Singularity has the ability to convert Docker images to the Singularity Image 
=======
Singularity has the ability to convert Docker images to the Singularity Image
>>>>>>> 4ee6cd0e
Format (SIF). We can try this out by running:

```bash
singularity pull docker://godlovedc/lolcow
```

<<<<<<< HEAD
This command generates a .sif file where the individual layers of the specified 
Docker image have been combined and converted to Singularity's native format. We
 can now use `run`, `exec`, and `shell` commands on this image file. Try it:
=======
This command generates a .sif file where the individual layers of the specified
Docker image have been combined and converted to Singularity's native format.
We can now use `run`, `exec`, and `shell` commands on this image file. Try it:
>>>>>>> 4ee6cd0e

```bash
singularity run lolcow_latest.sif
singularity exec lolcow_latest.sif fortune
singularity shell lolcow_latest.sif
```



!!! note "Quick recap"
    In this section we covered:

<<<<<<< HEAD
    * how to use `singularity pull` to download and run Docker images as 
    Singularity containers

## Building a Singularity image from scratch

As we have seen, it is possible to convert Docker images to the Singularity 
format when needed and run them using Singularity. In terms of making a research
 project reproducible using containers, it may be enough to e.g. define a 
 Dockerfile (recipe for a Docker image) as well as supply a Docker image for 
 others to download and use, either directly through Docker, or by Singularity. 
 Even better, from a reproducibility aspect, would be to also generate the 
 Singularity image from the Docker image and provide that for potential future 
 users (since the image is a static file, whereas running `singularity pull` or 
 `singularity build` would rebuild the image at the time of issuing the command).

A third option, would be to define a Singularity recipe, either on its own or in
 addition to the Dockerfile. The equivalent of a Dockerfile for Singularity is 
 called a Singularity Definition file ("def file").

The def file consists of two parts:

* a header that defines the core OS and related features
* optional sections, each starting with a `%`-sign, that add content or execute 
commands during the build process

As an example, let's look at the def file for the lol_cow image that we played 
with above (above we pulled lol_cow from Dockerhub but it also exists in the 
Singularity library and can be pulled by 
`singularity pull library://godlovedc/funny/lolcow`).
=======
    * How to use `singularity pull` to download and run Docker images as
      Singularity containers

## Building a Singularity image from scratch

As we have seen, it is possible to convert Docker images to the Singularity
format when needed and run them using Singularity. In terms of making
a research project reproducible using containers, it may be enough to *e.g.*
define a Dockerfile (recipe for a Docker image) as well as supply a Docker
image for others to download and use, either directly through Docker, or by
Singularity. Even better, from a reproducibility aspect, would be to also
generate the Singularity image from the Docker image and provide that for
potential future users (since the image is a static file, whereas running
`singularity pull` or `singularity build` would rebuild the image at the time
of issuing the command).

A third option, would be to define a Singularity recipe, either on its own or
in addition to the Dockerfile. The equivalent of a Dockerfile for Singularity
is called a Singularity Definition file ("def file").

The def file consists of two parts:

* A header that defines the core OS and related features
* Optional sections, each starting with a `%`-sign, that add content or execute
  commands during the build process
>>>>>>> 4ee6cd0e

As an example, we can look at the def file used for the image we played with
above in the `singularity/` directory (we previously pulled lolcow from
Dockerhub, but it also exists in the Singularity library and can be pulled by
`singularity pull library://godlovedc/funny/lolcow`). The lolcow def file looks
like this:

```
BootStrap: docker
From: ubuntu:16.04

%post
    apt-get -y update
    apt-get -y install fortune cowsay lolcat

%environment
    export LC_ALL=C
    export PATH=/usr/games:$PATH

%runscript
    fortune | cowsay | lolcat
```

<<<<<<< HEAD
The first part of the header sets the bootstrap agent. In the lol_cow example 
DockerHub is used. Alternatively one could set it to *library* to use the 
Singularity Library. There are also other bootstrap agents available (see 
[this link](https://sylabs.io/guides/3.3/user-guide/definition_files.html#preferred-bootstrap-agents) 
for details). Next, the base image that the new image starts from is defined, 
in this case the Docker image `ubuntu:16.04`.

In the lol_cow def file three sections are used (`%post`, `%environment`, and 
`runscript`).

* `%post` is similar to the `RUN` instruction in Dockerfiles. Here is where you 
include code to download files from the internet, install software, create 
directories etc.
* `%environment` is similar to the `ENV` instruction in Dockerfiles. It is used 
to set environmental variables that will be available when running the 
container. The variables set in this section will not however be available 
during the build and should in the cases they are needed then also be set in the
 `%post` section.
* `%runscript` is similar to the `CMD` instruction in Dockerfiles and contains 
the default command to be executed when running the container.
=======
The first part of the header sets the bootstrap agent. In the lolcow example
DockerHub is used. Alternatively one could set it to *library* to use the
Singularity Library. There are also other bootstrap agents available (see [this
link](https://sylabs.io/guides/3.3/user-guide/definition_files.html#preferred-bootstrap-agents)
for details). Next, the base image that the new image starts from is defined,
in this case the Docker image `ubuntu:16.04`.

In the lolcow def file three sections are used (`%post`, `%environment`, and
`runscript`).

* `%post` is similar to the `RUN` instruction in Dockerfiles. Here is where you
  include code to download files from the internet, install software, create
  directories etc.
* `%environment` is similar to the `ENV` instruction in Dockerfiles. It is used
  to set environmental variables that will be available when running the
  container. The variables set in this section will not however be available
  during the build and should in the cases they are needed then also be set in
  the `%post` section.
* `%runscript` is similar to the `CMD` instruction in Dockerfiles and contains
  the default command to be executed when running the container.
>>>>>>> 4ee6cd0e

!!! note "Quick recap"
    In this section we covered the basic parts of a Singularity definition
    file (a def file), including  `BootStrap`, `From` `%post`, `%environment`
    and `%runscript`.

### Singularity def file for the MRSA project

<<<<<<< HEAD
Let's use the MRSA case study project to define our own Singularity def file! 
We will not make an image for the whole workflow but rather focus on the 
`run_qc.sh` script that we used in the end of the [conda tutorial](conda.md). 
This script is included in the `code` directory of your current working
 directory (`singularity`) and, when executed, downloads a few fastq-files and 
 runs FastQC on them. To run the script we need the software SRA-Tools and 
 FastQC.
=======
Let's use the MRSA case study project to define our own Singularity def file!
We will not make an image for the whole workflow but rather focus on the
`run_qc.sh` script that we used in the end of the [conda tutorial](conda.md).
This script is included in the `code` directory of your current working
directory (`singularity`) and, when executed, downloads a few fastq-files and
runs FastQC on them. To run the script we need the software SRA-Tools and
FastQC.
>>>>>>> 4ee6cd0e

* Make a new file called `run_qc.def` and add the following lines:

```
Bootstrap: library
From: ubuntu:16.04

%labels
    DESCRIPTION Image for running the run_qc.sh script
    AUTHOR <Your Name>
```

<<<<<<< HEAD
Here we'll use the Singularity Library as bootstrap agent, instead of DockerHub 
as in the lol_cow example above. The base Singularity image will be 
`ubuntu:16.04`. We can also add metadata to our image using any name-value pair.
=======
Here we'll use the Singularity Library as bootstrap agent, instead of Dockerhub
as in the lol_cow example above. The base Singularity image will be
`ubuntu:18.04`. We can also add metadata to our image using any name-value
pair.
>>>>>>> 4ee6cd0e

* Next, add the `%environment` section:

```
%environment
    export LC_ALL=C
    export PATH=/usr/miniconda3/bin:$PATH
```

<<<<<<< HEAD
This sets the default locale as well as includes the PATH to conda (which we 
=======
This sets the default locale as well as includes the PATH to conda (which we
>>>>>>> 4ee6cd0e
will soon install).

* Now add the `%post` section:

```
%post
    apt-get update
    apt-get install -y --no-install-recommends bzip2 ca-certificates curl
    apt-get clean

    # Install conda:
    curl https://repo.continuum.io/miniconda/Miniconda3-4.7.12.1-Linux-x86_64.sh -O
    bash Miniconda3-4.7.12.1-Linux-x86_64.sh -bf -p /usr/miniconda3/
    rm Miniconda3-4.7.12.1-Linux-x86_64.sh

    # Configure conda:
    conda config --add channels bioconda
    conda config --add channels conda-forge

    # Install requirements:
    conda install -c bioconda fastqc=0.11.9 sra-tools=2.10.0
    conda clean --all
```

<<<<<<< HEAD
You should recognize parts of this from the Docker tutorial. Basically, we 
install some required basic tools like bzip2, ca-certificates and curl, then 
install and configure conda and finally install the required tools for the 
=======
You should recognize parts of this from the Docker tutorial. Basically, we
install some required basic tools like bzip2, ca-certificates and curl, then
install and configure conda and finally install the required tools for the
>>>>>>> 4ee6cd0e
`run_qc.sh` script.

* Next, add a `%test` section:

```
%test
    fastqc --version
    fastq-dump --version
```

<<<<<<< HEAD
The test section runs at the end of the build process and you can include any 
code here to verify that your image works as intended. Here we just make sure 
=======
The test section runs at the end of the build process and you can include any
code here to verify that your image works as intended. Here we just make sure
>>>>>>> 4ee6cd0e
that the `fastqc` and `fastq-dump` are available.

* Finally, add the `%runscript`:

```
%runscript
    bash code/run_qc.sh
```

<<<<<<< HEAD
We should now be ready to build our image from this def file using 
`singularity build`. Now, depending on the system you are running on and the 
version of Singularity, you may not have the option to build locally. However, 
Singularity has the option to build images remotely. To do this, you need to:

* Go to [https://cloud.sylabs.io/library](https://cloud.sylabs.io/library) and 
create an account
* Log in and find "Access Tokens" in the menu and create a new token
* Copy the token
* In your terminal, run `singularity remote login`, paste the copied token
 and hit ENTER. You should get a **API Key Verified!** message.
=======
We should now be ready to build our image from this def file using `singularity
build`. Now, depending on the system you are running on and the version of
Singularity, you may not have the option to build locally. However, Singularity
has the option to build images remotely. To do this, you need to:

* Go to [https://cloud.sylabs.io/library](https://cloud.sylabs.io/library) and
  create an account
* Log in and find "Access Tokens" in the menu and create a new token (you'll
  have to give it a name, as well)
* Copy the token and paste it in the file `~/.singularity/sylabs-token`
>>>>>>> 4ee6cd0e

We can now try to build the MRSA Singularity image using the `--remote` flag:

```bash
singularity build --remote run_qc.sif run_qc.def
```

<<<<<<< HEAD
Did it work? Can you figure out why it failed? Tip: it has to do with the PATH 
(well, to be fair, it could fail for several reasons, but if you did everything 
=======
Did it work? Can you figure out why it failed? Tip: it has to do with the PATH
(well, to be fair, it could fail for several reasons, but if you did everything
>>>>>>> 4ee6cd0e
else correct it should be related to the PATH).

??? note "Click to see the solution"
    You need to add conda to the PATH. `%environment` makes it available at
    runtime but not during build.

    Update the `%post` section as follows:

    ```bash
    # Install conda:
    curl https://repo.continuum.io/miniconda/Miniconda3-4.7.12.1-Linux-x86_64.sh -O
    bash Miniconda3-4.7.12.1-Linux-x86_64.sh -bf -p /usr/miniconda3/
    rm Miniconda3-4.7.12.1-Linux-x86_64.sh
    export PATH=/usr/miniconda3/bin:$PATH ## <- add this line
    ```

    You also need to update the `%test` section:

    ```bash
    export PATH=/usr/miniconda3/bin:$PATH ## <- add this line
    fastqc --version
    fastq-dump --version
    ```

<<<<<<< HEAD
The build should now hopefully work and produce a Singularity image called 
`run_qc.sif`. To run the image, thus executing `code/run_qc.sh` using the tools 
in the container, do:
=======
The build should now hopefully work and produce a Singularity image called
`run_qc.sif`. To run the image, *i.e.* executing `code/run_qc.sh` using the
tools in the container, do the following:
>>>>>>> 4ee6cd0e

```bash
singularity run run_qc.sif
```

<<<<<<< HEAD
The fastq-files should now be downloaded and FastQC should be run on these files 
producing output directories and files in your current working directory.

!!! tip
    We do not cover it here but it is possible to build Singularity images as 
    writable sandbox images. This enables starting a shell in the container and 
    e.g. install software. This may be convenient during the design of the 
    definition file to test what commands to include. When everything is working
    as expected one should rebuild directly from the definition file to a final
    SIF file.

!!! note
    A somewhat important section that we have not covered here is the `%files` 
    section. This is similar to the `ADD` or `COPY` instructions in a 
    Dockerfile. One simply defines, on each line, a file to be copied from host 
    to the container image using the format `<source> <destination>`. This does 
    not currently work with `--remote` building though.

## Converting the MRSA workflow Docker image to Singularity

As a final example we will use `singularity build` to convert the Docker image 
 of the MRSA project, that we use as a case study in this course, to a
 Singularity image:
=======
The fastq-files should now be downloaded and FastQC should be run on these
files producing output directories and files in your current working directory.

!!! tip
    We do not cover it here but it is possible to build Singularity images as
    writable sandbox images. This enables starting a shell in the container and
    *e.g.* installing software. This may be convenient during the design of the
    definition file to test what commands to include. When everything is
    working as expected one should rebuild directly from the definition file to
    a final SIF file.

!!! note
    A somewhat important section that we have not covered here is the `%files`
    section. This is similar to the `ADD` or `COPY` instructions in
    a Dockerfile. One simply defines, on each line, a file to be copied from
    host to the container image using the format `<source> <destination>`. This
    does not currently work with `--remote` building though.


## Converting the MRSA workflow Docker image to Singularity

As a final example we will use `singularity build` to convert the Docker image
of the MRSA project, that we use as a case study in this course, to
a Singularity image:
>>>>>>> 4ee6cd0e

```bash
singularity build --remote mrsa_proj.sif docker://nbisweden/workshop-reproducible-research
```

<<<<<<< HEAD
This should result in a file called `mrsa_proj.sif`. 

In the Docker image we included the code needed for the workflow in the
`/course` directory of the image. These files are of course also available
in the Singularity image. However, a Singularity image is read-only (unless
using the sandbox feature), and this will be a problem if we try to run the
workflow within the `/course` directory, since the workflow will produce
files and Snakemake will create a `.snakemake` directory. 

Instead, we need to provide the files externally from our host system and
simply use the Singularity image as the environment to execute the workflow
in (i.e. all the software). 

In your current working directory (`singularity/`) the vital MRSA project
files are already available (`Snakefile`, `config.yml`, `code/header.tex` and 
`code/supplementary_material.Rmd`). 

Since Singularity bind mounts the current working directory we can simply
execute the workflow and generate the output files using:
=======
This should result in a file called `mrsa_proj.sif`. In the Docker image we
included the code needed for the workflow in the `/course` directory of the
image. These files are of course also available in the Singularity image.
However, a Singularity image is read-only (unless using the sandbox feature),
and this will be a problem if we try to run the workflow within the `/course`
directory, since the workflow will produce files and Snakemake will create
a `.snakemake` directory. Instead, we need to provide the files externally from
our host system and simply use the Singularity image as the environment to
execute the workflow in (i.e. all the software). In your current working
directory (`singularity/`) the vital MRSA project files are already available
(`Snakefile`, `config.yml`, `code/header.tex` and
`code/supplementary_material.Rmd`). And since Singularity bind mounts the
current working directory we can simply execute the workflow and generate the
output files using:
>>>>>>> 4ee6cd0e

```bash
singularity run --vm-ram 2048 mrsa_proj.sif
```

<<<<<<< HEAD
This executes the default run command, which is `snakemake -rp --configfile 
config.yml` (as defined in the original `Dockerfile`). 

Note here that we have also increased the allocated RAM to 2048 MiB (`--vm
-ram 2048`), needed to fully run through the workflow. The previous step in
this tutorial included running the `run_qc.sh` script, so that part of the
workflow has already been run and Snakemake will continue from that 
automatically without redoing anything. Once completed you should see a bunch
of directories and files generated in your current working directory, including 
the `results/` directory containing the 
=======
This executes the default run command, which is `snakemake -rp --configfile
config.yml` (as defined in the original `Dockerfile`). Note here that we have
also increased the allocated RAM to 2048 MiB (`--vm-ram 2048`), needed to fully
run through the workflow. The previous step in this tutorial included running
the `run_qc.sh` script, so that part of the workflow has already been run and
Snakemake will continue from that automatically without redoing anything. Once
completed you should see a bunch of directories and files generated in your
current working directory, including the `results/` directory containing the
>>>>>>> 4ee6cd0e
final PDF report.<|MERGE_RESOLUTION|>--- conflicted
+++ resolved
@@ -2,19 +2,11 @@
 
 ## What is Singularity?
 
-<<<<<<< HEAD
-Singularity is a container software alternative to Docker. It was originally 
-developed by researchers at Lawrence Berkeley National Laboratory with focus on 
-security, scientific software, and HPC clusters. One of the ways in which 
-Singularity is more suitable for HPC is that it very actively restricts 
-permissions so that you do not gain access to additional resources while inside 
-=======
 Singularity is a container software alternative to Docker. It was originally
 developed by researchers at Lawrence Berkeley National Laboratory with focus on
 security, scientific software, and HPC clusters. One of the ways in which
 Singularity is more suitable for HPC is that it very actively restricts
 permissions so that you do not gain access to additional resources while inside
->>>>>>> 4ee6cd0e
 the container.
 
 ## Tell me more
@@ -26,22 +18,15 @@
 
 # Setup
 
-<<<<<<< HEAD
-This tutorial depends on files from the course Bitbucket repo. Take a look at 
-the [intro](tutorial_intro.md) for instructions on how to set it up if you 
-haven't done so already. Then open up a terminal and go to 
-=======
-This tutorial depends on files from the course Bitbucket repo. Take a look at
+This tutorial depends on files from the course GitHub repo. Take a look at
 the [intro](tutorial_intro.md) for instructions on how to set it up if you
 haven't done so already. Then open up a terminal and go to
->>>>>>> 4ee6cd0e
 `reproducible_research_course/singularity`.
 
 ## Install Singularity
 
 ### macOS
 
-<<<<<<< HEAD
 Download the Singularity Desktop DMG file from 
 [here](https://sylabs.io/singularity-desktop-macos/) and follow the 
 instructions. Note that this is a beta version and not all features are 
@@ -49,12 +34,6 @@
 
 !!! attention
     Make sure you that 'Singularity networking' is checked during installation
-=======
-Download the Singularity Desktop DMG file from
-[here](https://sylabs.io/singularity-desktop-macos/) and follow the
-instructions. Note that this is a beta version and not all features are
-available yet.
->>>>>>> 4ee6cd0e
 
 ### Linux
 
@@ -63,43 +42,21 @@
 
 ### Windows
 
-<<<<<<< HEAD
-Installing on Windows may be tricky. This requires running Singularity through a
- Vagrant Box. See [instructions here](https://sylabs.io/guides/3.4/user-guide/installation.html#install-on-windows-or-mac).
-=======
 Installing on Windows may be tricky. This requires running Singularity through
 a Vagrant Box. See [instructions here](
 https://sylabs.io/guides/3.4/user-guide/installation.html#install-on-windows-or-mac).
->>>>>>> 4ee6cd0e
 
 # Practical exercise
 
 ## The very basics
 
-<<<<<<< HEAD
-In the [Docker tutorial](docker.md) we started by downloading an Ubuntu image. 
-=======
 In the [Docker tutorial](docker.md) we started by downloading an Ubuntu image.
->>>>>>> 4ee6cd0e
 Let's see how the same thing is achieved with Singularity:
 
 ```bash
 singularity pull library://ubuntu
 ```
 
-<<<<<<< HEAD
-This pulls an ubuntu image from the [Singularity library](https://cloud.sylabs.io/library) 
-(somewhat equivalent to Dockerhub). The first thing you might have noticed is 
-that this command produces a file `ubuntu_latest.sif` in the current working 
-directory. Singularity, unlike Docker, stores its images as a single file. 
-Docker on the other hand uses layers, which can be shared between multiple 
-images, and thus stores downloaded images centrally (remember the 
-`docker image ls` command?). A Singularity image file is self-contained (no 
-shared layers) and can be moved around and shared like any other file.
-
-To run a command in a Singularity container (equivalent of e.g. 
-`docker run ubuntu uname -a`) we can execute:
-=======
 This pulls an ubuntu image from the [Singularity library](
 https://cloud.sylabs.io/library) (somewhat equivalent to Dockerhub). The first
 thing you might have noticed is that this command produces a file
@@ -112,7 +69,6 @@
 
 To run a command in a Singularity container (equivalent of *e.g.* `docker run
 ubuntu uname -a`) we can execute:
->>>>>>> 4ee6cd0e
 
 ```bash
 $ singularity exec ubuntu_latest.sif uname -a
@@ -120,31 +76,18 @@
 [    4.994162] reboot: Power down
 ```
 
-<<<<<<< HEAD
-Now, try to also run the following commands in the ubuntu container in the same 
-=======
 Now, try to also run the following commands in the ubuntu container in the same
->>>>>>> 4ee6cd0e
 manner as above:
 
 * `whoami`
 * `ls -lh`
 
-<<<<<<< HEAD
-Notice anything unexpected or different from what you learnt from the Docker 
-tutorial?
-
-Unlike Docker, Singularity attempts to map parts of your local file system to 
-the image. By default Singularity bind mounts `$HOME`, `/tmp`, and `$PWD` (the 
-current working directory) into your container. Also, inside a Singularity 
-=======
 Notice anything unexpected or different from what you learnt from the Docker
 tutorial?
 
 Unlike Docker, Singularity attempts to map parts of your local file system to
 the image. By default Singularity bind mounts `$HOME`, `/tmp`, and `$PWD` (the
 current working directory) into your container. Also, inside a Singularity
->>>>>>> 4ee6cd0e
 container, you are the same user as you are on the host system.
 
 We can also start an interactive shell (equivalent of *e.g.* `docker run -it
@@ -154,63 +97,36 @@
 singularity shell ubuntu_latest.sif
 ```
 
-<<<<<<< HEAD
-While running a shell in the container, try executing `pwd` (showing the full 
-path to your current working directory). See that it appears to be your local 
-working directory? Try `ls /` to see the files and directory in the root. Exit 
-the container (`exit`) and run `ls /` to see how it looks on your local system. 
-=======
 While running a shell in the container, try executing `pwd` (showing the full
 path to your current working directory). See that it appears to be your local
 working directory? Try `ls /` to see the files and directory in the root. Exit
 the container (`exit`) and run `ls /` to see how it looks on your local system.
->>>>>>> 4ee6cd0e
 Notice the difference?
 
 !!! note "Quick recap"
     In this section we covered:
 
-<<<<<<< HEAD
-    * how to download a Singularity image using `singularity pull`
-    * how to run a command in a Singularity container using `singularity exec`
-    * how to start an interactive terminal in a Singularity container using 
-    `singularity shell`
-=======
     * How to download a Singularity image using `singularity pull`
     * How to run a command in a Singularity container using `singularity exec`
     * How to start an interactive terminal in a Singularity container using
       `singularity shell`
->>>>>>> 4ee6cd0e
 
 
 ## Bind mounts
 
-<<<<<<< HEAD
-In the previous section we saw how Singularity differs from Docker in terms of 
-images being stored in stand-alone files and much of the host filesystem being
- mounted in the container. We will now explore this further.
-
-Similarly to the `-v` flag for Docker we can use `-B` or `--bind` to bind mount 
-directories into the container. For example, to mount a directory into the 
-=======
 In the previous section we saw how Singularity differs from Docker in terms of
 images being stored in stand-alone files and much of the host filesystem being
 mounted in the container. We will now explore this further.
 
 Similarly to the `-v` flag for Docker we can use `-B` or `--bind` to bind mount
 directories into the container. For example, to mount a directory into the
->>>>>>> 4ee6cd0e
 `/mnt/` directory in the container one would do:
 
 ```bash
 singularity shell -B /path/to/dir:/mnt ubuntu_latest.sif
 ```
 
-<<<<<<< HEAD
-You can try this for example by mounting the `conda/` tutorial directory to 
-=======
 You can try this for example by mounting the `conda/` tutorial directory to
->>>>>>> 4ee6cd0e
 `/mnt`:
 
 ```bash
@@ -223,19 +139,11 @@
 ls /mnt/code
 ```
 
-<<<<<<< HEAD
-Now, this was not really necessary since `conda/` would have been available to 
-us anyway since it most likely has you home directory as a parent, but it 
-illustrates the capabilities to get files from the host system into the 
-container when needed. Note also that if you run Singularity on say an HPC 
-cluster, the system admins may have enabled additional default directories that 
-=======
 Now, this was not really necessary since `conda/` would have been available to
 us anyway since it most likely has you home directory as a parent, but it
 illustrates the capabilities to get files from the host system into the
 container when needed. Note also that if you run Singularity on say an HPC
 cluster, the system admins may have enabled additional default directories that
->>>>>>> 4ee6cd0e
 are bind mounted automatically.
 
 !!! note "Quick recap"
@@ -245,26 +153,16 @@
 
 ## Pulling Docker images
 
-<<<<<<< HEAD
-Singularity has the ability to convert Docker images to the Singularity Image 
-=======
 Singularity has the ability to convert Docker images to the Singularity Image
->>>>>>> 4ee6cd0e
 Format (SIF). We can try this out by running:
 
 ```bash
 singularity pull docker://godlovedc/lolcow
 ```
 
-<<<<<<< HEAD
-This command generates a .sif file where the individual layers of the specified 
-Docker image have been combined and converted to Singularity's native format. We
- can now use `run`, `exec`, and `shell` commands on this image file. Try it:
-=======
 This command generates a .sif file where the individual layers of the specified
 Docker image have been combined and converted to Singularity's native format.
 We can now use `run`, `exec`, and `shell` commands on this image file. Try it:
->>>>>>> 4ee6cd0e
 
 ```bash
 singularity run lolcow_latest.sif
@@ -277,37 +175,6 @@
 !!! note "Quick recap"
     In this section we covered:
 
-<<<<<<< HEAD
-    * how to use `singularity pull` to download and run Docker images as 
-    Singularity containers
-
-## Building a Singularity image from scratch
-
-As we have seen, it is possible to convert Docker images to the Singularity 
-format when needed and run them using Singularity. In terms of making a research
- project reproducible using containers, it may be enough to e.g. define a 
- Dockerfile (recipe for a Docker image) as well as supply a Docker image for 
- others to download and use, either directly through Docker, or by Singularity. 
- Even better, from a reproducibility aspect, would be to also generate the 
- Singularity image from the Docker image and provide that for potential future 
- users (since the image is a static file, whereas running `singularity pull` or 
- `singularity build` would rebuild the image at the time of issuing the command).
-
-A third option, would be to define a Singularity recipe, either on its own or in
- addition to the Dockerfile. The equivalent of a Dockerfile for Singularity is 
- called a Singularity Definition file ("def file").
-
-The def file consists of two parts:
-
-* a header that defines the core OS and related features
-* optional sections, each starting with a `%`-sign, that add content or execute 
-commands during the build process
-
-As an example, let's look at the def file for the lol_cow image that we played 
-with above (above we pulled lol_cow from Dockerhub but it also exists in the 
-Singularity library and can be pulled by 
-`singularity pull library://godlovedc/funny/lolcow`).
-=======
     * How to use `singularity pull` to download and run Docker images as
       Singularity containers
 
@@ -333,7 +200,6 @@
 * A header that defines the core OS and related features
 * Optional sections, each starting with a `%`-sign, that add content or execute
   commands during the build process
->>>>>>> 4ee6cd0e
 
 As an example, we can look at the def file used for the image we played with
 above in the `singularity/` directory (we previously pulled lolcow from
@@ -357,28 +223,6 @@
     fortune | cowsay | lolcat
 ```
 
-<<<<<<< HEAD
-The first part of the header sets the bootstrap agent. In the lol_cow example 
-DockerHub is used. Alternatively one could set it to *library* to use the 
-Singularity Library. There are also other bootstrap agents available (see 
-[this link](https://sylabs.io/guides/3.3/user-guide/definition_files.html#preferred-bootstrap-agents) 
-for details). Next, the base image that the new image starts from is defined, 
-in this case the Docker image `ubuntu:16.04`.
-
-In the lol_cow def file three sections are used (`%post`, `%environment`, and 
-`runscript`).
-
-* `%post` is similar to the `RUN` instruction in Dockerfiles. Here is where you 
-include code to download files from the internet, install software, create 
-directories etc.
-* `%environment` is similar to the `ENV` instruction in Dockerfiles. It is used 
-to set environmental variables that will be available when running the 
-container. The variables set in this section will not however be available 
-during the build and should in the cases they are needed then also be set in the
- `%post` section.
-* `%runscript` is similar to the `CMD` instruction in Dockerfiles and contains 
-the default command to be executed when running the container.
-=======
 The first part of the header sets the bootstrap agent. In the lolcow example
 DockerHub is used. Alternatively one could set it to *library* to use the
 Singularity Library. There are also other bootstrap agents available (see [this
@@ -399,7 +243,6 @@
   the `%post` section.
 * `%runscript` is similar to the `CMD` instruction in Dockerfiles and contains
   the default command to be executed when running the container.
->>>>>>> 4ee6cd0e
 
 !!! note "Quick recap"
     In this section we covered the basic parts of a Singularity definition
@@ -408,15 +251,6 @@
 
 ### Singularity def file for the MRSA project
 
-<<<<<<< HEAD
-Let's use the MRSA case study project to define our own Singularity def file! 
-We will not make an image for the whole workflow but rather focus on the 
-`run_qc.sh` script that we used in the end of the [conda tutorial](conda.md). 
-This script is included in the `code` directory of your current working
- directory (`singularity`) and, when executed, downloads a few fastq-files and 
- runs FastQC on them. To run the script we need the software SRA-Tools and 
- FastQC.
-=======
 Let's use the MRSA case study project to define our own Singularity def file!
 We will not make an image for the whole workflow but rather focus on the
 `run_qc.sh` script that we used in the end of the [conda tutorial](conda.md).
@@ -424,7 +258,6 @@
 directory (`singularity`) and, when executed, downloads a few fastq-files and
 runs FastQC on them. To run the script we need the software SRA-Tools and
 FastQC.
->>>>>>> 4ee6cd0e
 
 * Make a new file called `run_qc.def` and add the following lines:
 
@@ -437,16 +270,9 @@
     AUTHOR <Your Name>
 ```
 
-<<<<<<< HEAD
 Here we'll use the Singularity Library as bootstrap agent, instead of DockerHub 
 as in the lol_cow example above. The base Singularity image will be 
 `ubuntu:16.04`. We can also add metadata to our image using any name-value pair.
-=======
-Here we'll use the Singularity Library as bootstrap agent, instead of Dockerhub
-as in the lol_cow example above. The base Singularity image will be
-`ubuntu:18.04`. We can also add metadata to our image using any name-value
-pair.
->>>>>>> 4ee6cd0e
 
 * Next, add the `%environment` section:
 
@@ -456,11 +282,7 @@
     export PATH=/usr/miniconda3/bin:$PATH
 ```
 
-<<<<<<< HEAD
-This sets the default locale as well as includes the PATH to conda (which we 
-=======
 This sets the default locale as well as includes the PATH to conda (which we
->>>>>>> 4ee6cd0e
 will soon install).
 
 * Now add the `%post` section:
@@ -485,15 +307,9 @@
     conda clean --all
 ```
 
-<<<<<<< HEAD
 You should recognize parts of this from the Docker tutorial. Basically, we 
 install some required basic tools like bzip2, ca-certificates and curl, then 
 install and configure conda and finally install the required tools for the 
-=======
-You should recognize parts of this from the Docker tutorial. Basically, we
-install some required basic tools like bzip2, ca-certificates and curl, then
-install and configure conda and finally install the required tools for the
->>>>>>> 4ee6cd0e
 `run_qc.sh` script.
 
 * Next, add a `%test` section:
@@ -504,13 +320,8 @@
     fastq-dump --version
 ```
 
-<<<<<<< HEAD
-The test section runs at the end of the build process and you can include any 
-code here to verify that your image works as intended. Here we just make sure 
-=======
 The test section runs at the end of the build process and you can include any
 code here to verify that your image works as intended. Here we just make sure
->>>>>>> 4ee6cd0e
 that the `fastqc` and `fastq-dump` are available.
 
 * Finally, add the `%runscript`:
@@ -520,30 +331,17 @@
     bash code/run_qc.sh
 ```
 
-<<<<<<< HEAD
 We should now be ready to build our image from this def file using 
 `singularity build`. Now, depending on the system you are running on and the 
 version of Singularity, you may not have the option to build locally. However, 
 Singularity has the option to build images remotely. To do this, you need to:
 
 * Go to [https://cloud.sylabs.io/library](https://cloud.sylabs.io/library) and 
-create an account
+  create an account
 * Log in and find "Access Tokens" in the menu and create a new token
 * Copy the token
 * In your terminal, run `singularity remote login`, paste the copied token
- and hit ENTER. You should get a **API Key Verified!** message.
-=======
-We should now be ready to build our image from this def file using `singularity
-build`. Now, depending on the system you are running on and the version of
-Singularity, you may not have the option to build locally. However, Singularity
-has the option to build images remotely. To do this, you need to:
-
-* Go to [https://cloud.sylabs.io/library](https://cloud.sylabs.io/library) and
-  create an account
-* Log in and find "Access Tokens" in the menu and create a new token (you'll
-  have to give it a name, as well)
-* Copy the token and paste it in the file `~/.singularity/sylabs-token`
->>>>>>> 4ee6cd0e
+  and hit ENTER. You should get a **API Key Verified!** message.
 
 We can now try to build the MRSA Singularity image using the `--remote` flag:
 
@@ -551,13 +349,8 @@
 singularity build --remote run_qc.sif run_qc.def
 ```
 
-<<<<<<< HEAD
-Did it work? Can you figure out why it failed? Tip: it has to do with the PATH 
-(well, to be fair, it could fail for several reasons, but if you did everything 
-=======
 Did it work? Can you figure out why it failed? Tip: it has to do with the PATH
 (well, to be fair, it could fail for several reasons, but if you did everything
->>>>>>> 4ee6cd0e
 else correct it should be related to the PATH).
 
 ??? note "Click to see the solution"
@@ -582,45 +375,14 @@
     fastq-dump --version
     ```
 
-<<<<<<< HEAD
-The build should now hopefully work and produce a Singularity image called 
-`run_qc.sif`. To run the image, thus executing `code/run_qc.sh` using the tools 
-in the container, do:
-=======
 The build should now hopefully work and produce a Singularity image called
 `run_qc.sif`. To run the image, *i.e.* executing `code/run_qc.sh` using the
 tools in the container, do the following:
->>>>>>> 4ee6cd0e
 
 ```bash
 singularity run run_qc.sif
 ```
 
-<<<<<<< HEAD
-The fastq-files should now be downloaded and FastQC should be run on these files 
-producing output directories and files in your current working directory.
-
-!!! tip
-    We do not cover it here but it is possible to build Singularity images as 
-    writable sandbox images. This enables starting a shell in the container and 
-    e.g. install software. This may be convenient during the design of the 
-    definition file to test what commands to include. When everything is working
-    as expected one should rebuild directly from the definition file to a final
-    SIF file.
-
-!!! note
-    A somewhat important section that we have not covered here is the `%files` 
-    section. This is similar to the `ADD` or `COPY` instructions in a 
-    Dockerfile. One simply defines, on each line, a file to be copied from host 
-    to the container image using the format `<source> <destination>`. This does 
-    not currently work with `--remote` building though.
-
-## Converting the MRSA workflow Docker image to Singularity
-
-As a final example we will use `singularity build` to convert the Docker image 
- of the MRSA project, that we use as a case study in this course, to a
- Singularity image:
-=======
 The fastq-files should now be downloaded and FastQC should be run on these
 files producing output directories and files in your current working directory.
 
@@ -645,13 +407,11 @@
 As a final example we will use `singularity build` to convert the Docker image
 of the MRSA project, that we use as a case study in this course, to
 a Singularity image:
->>>>>>> 4ee6cd0e
 
 ```bash
 singularity build --remote mrsa_proj.sif docker://nbisweden/workshop-reproducible-research
 ```
 
-<<<<<<< HEAD
 This should result in a file called `mrsa_proj.sif`. 
 
 In the Docker image we included the code needed for the workflow in the
@@ -671,28 +431,11 @@
 
 Since Singularity bind mounts the current working directory we can simply
 execute the workflow and generate the output files using:
-=======
-This should result in a file called `mrsa_proj.sif`. In the Docker image we
-included the code needed for the workflow in the `/course` directory of the
-image. These files are of course also available in the Singularity image.
-However, a Singularity image is read-only (unless using the sandbox feature),
-and this will be a problem if we try to run the workflow within the `/course`
-directory, since the workflow will produce files and Snakemake will create
-a `.snakemake` directory. Instead, we need to provide the files externally from
-our host system and simply use the Singularity image as the environment to
-execute the workflow in (i.e. all the software). In your current working
-directory (`singularity/`) the vital MRSA project files are already available
-(`Snakefile`, `config.yml`, `code/header.tex` and
-`code/supplementary_material.Rmd`). And since Singularity bind mounts the
-current working directory we can simply execute the workflow and generate the
-output files using:
->>>>>>> 4ee6cd0e
 
 ```bash
 singularity run --vm-ram 2048 mrsa_proj.sif
 ```
 
-<<<<<<< HEAD
 This executes the default run command, which is `snakemake -rp --configfile 
 config.yml` (as defined in the original `Dockerfile`). 
 
@@ -703,14 +446,4 @@
 automatically without redoing anything. Once completed you should see a bunch
 of directories and files generated in your current working directory, including 
 the `results/` directory containing the 
-=======
-This executes the default run command, which is `snakemake -rp --configfile
-config.yml` (as defined in the original `Dockerfile`). Note here that we have
-also increased the allocated RAM to 2048 MiB (`--vm-ram 2048`), needed to fully
-run through the workflow. The previous step in this tutorial included running
-the `run_qc.sh` script, so that part of the workflow has already been run and
-Snakemake will continue from that automatically without redoing anything. Once
-completed you should see a bunch of directories and files generated in your
-current working directory, including the `results/` directory containing the
->>>>>>> 4ee6cd0e
 final PDF report.