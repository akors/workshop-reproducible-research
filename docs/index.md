<h2> Tools for reproducible research </h2>

**THE COURSE IS CANCELLED:**
The course scheduled for April of 2020 has been **cancelled** due to the
COVID-19 virus and its effects on Sweden. It is currently planned to be given
in the autumn of 2020, on November 23-26 (four days instead of three); the
applications will open in the beginning of autumn.

**Date and time:**  
<<<<<<< HEAD
- **(cancelled)** April 27-29, 2020 (3 days)

**Location:**  
- **(cancelled)** Science for Life Laboratory, Solna, Sweden ([travel info](travel.md))

**Apply here:**  
- **(cancelled)** Go to [SciLifeLab's webpage](
https://www.scilifelab.se/events/tools-for-reproducible-research-4/) for
details and application (deadline Mar 27).
=======
- November 23-27, 2020 (5 days) between 09.00 - 12.30

**Location:**  
- The course will be held online over Zoom

**Apply here:**  
- Go to [SciLifeLab's webpage](
https://www.scilifelab.se/events/tools-for-reproducible-research-5/) for
details and application (**deadline October 23**).
>>>>>>> d5d2cf73

<h3> Course description </h3>

One of the key principles of proper scientific procedure is the act of
repeating an experiment or analysis and being able to reach similar
conclusions. Published research based on computational analysis, *e.g.*
bioinformatics or computational biology, have often suffered from incomplete
method descriptions (*e.g.* list of used software versions); unavailable raw
data; and incomplete, undocumented and/or unavailable code. This essentially
prevents any possibility of reproducing the results of such studies. The term
“reproducible research” has been used to describe the idea that a scientific
publication should be distributed along with all the raw data and metadata used
in the study, all the code and/or computational notebooks needed to produce
results from the raw data, and the computational environment or a complete
description thereof.

Reproducible research not only leads to proper scientific conduct, but also
enables other researchers to build upon previous work. Most importantly, the
person who organizes their work with reproducibility in mind will quickly
realize the immediate personal benefits: an organized and structured way of
working. The person that most often has to reproduce your own analysis is your
future self!

<h3> Course content </h3>

In this course you will learn how to make your data analyses reproducible.

In particular, you will learn:

* Good practices for data analysis and management
* How to use the version control system Git to track edits and collaborate on
  coding
* How to use the package and environment manager Conda
* How to use the workflow manager Snakemake
* How to use R Markdown to generate automated reports
* How to use Jupyter notebooks to document your ongoing analysis
* How to use Docker and Singularity to distribute containerized computational
  environments<|MERGE_RESOLUTION|>--- conflicted
+++ resolved
@@ -7,17 +7,6 @@
 applications will open in the beginning of autumn.
 
 **Date and time:**  
-<<<<<<< HEAD
-- **(cancelled)** April 27-29, 2020 (3 days)
-
-**Location:**  
-- **(cancelled)** Science for Life Laboratory, Solna, Sweden ([travel info](travel.md))
-
-**Apply here:**  
-- **(cancelled)** Go to [SciLifeLab's webpage](
-https://www.scilifelab.se/events/tools-for-reproducible-research-4/) for
-details and application (deadline Mar 27).
-=======
 - November 23-27, 2020 (5 days) between 09.00 - 12.30
 
 **Location:**  
@@ -27,7 +16,6 @@
 - Go to [SciLifeLab's webpage](
 https://www.scilifelab.se/events/tools-for-reproducible-research-5/) for
 details and application (**deadline October 23**).
->>>>>>> d5d2cf73
 
 <h3> Course description </h3>
 
