--- conflicted
+++ resolved
@@ -20,12 +20,7 @@
 TODO: print("Hello world!") as chunk
 TODO: **** RStudio and Windows (Leif) - Done! Ok?
 TODO: Refer to markdown reference "shorter" in RStudio
-TODO: **** Rename plot(pressure) (Leif) - Done! Could not change since default file from RStudio. Added explanation instead.
 TODO: Move first paragraph of "R Markdown in a reproducible research setting" to intro
 TODO: **** Remove all TODOs (Rasmus)
-<<<<<<< HEAD
-TODO: Render and att pdf
-=======
 TODO: add authors info to readthedocs
-TODO: add about section to readthedocs (for those finding it without knowing it is a course)
->>>>>>> 9a531b26
+TODO: add about section to readthedocs (for those finding it without knowing it is a course)