TODO: *Check volume mounts on Windows
TODO: Rerun all exercises
TODO: Language and spelling in rmarkdown
TODO: In SM: run/script
TODO: In SM: list-x-changes (mention version)
TODO: In SM: cluster
TODO: In SM: conda/docker
TODO: Add quick recap on jupyter
TODO: Fix line breaks on Windows
TODO: *Add script for installing conda for Mac and Linux
TODO: *Mention MRSA in Git and conda and rmarkdown
TODO: Add quick recap to end of conda
TODO: Explain touch in SM
TODO: Screenshot from Bitbucket in Git
TODO: Add ipynb to screenshots
TODO: Refer to markdown reference "shorter" in RStudio
TODO: Move first paragraph of "R Markdown in a reproducible research setting" to intro
TODO: add authors info to readthedocs
TODO: add about section to readthedocs (for those finding it without knowing it is a course)
TODO: finish installation section on win7 (volume sharing)
TODO: fix symlinking in shadow on Windows
TODO: add attention to docker install about /c/ (same as on intro)
TODO: Validate that you can use $(pwd) on Windows
<<<<<<< HEAD
TODO: Install text editor
=======
TODO: add instructions to get wget? alt curl
TODO: describe the yaml format in conda tutorial
TODO: make better Docker ppt slide
TODO: remove slides from bitbucket history
>>>>>>> f5c0d095
<|MERGE_RESOLUTION|>--- conflicted
+++ resolved
@@ -21,11 +21,8 @@
 TODO: fix symlinking in shadow on Windows
 TODO: add attention to docker install about /c/ (same as on intro)
 TODO: Validate that you can use $(pwd) on Windows
-<<<<<<< HEAD
 TODO: Install text editor
-=======
 TODO: add instructions to get wget? alt curl
 TODO: describe the yaml format in conda tutorial
 TODO: make better Docker ppt slide
-TODO: remove slides from bitbucket history
->>>>>>> f5c0d095
+TODO: remove slides from bitbucket history