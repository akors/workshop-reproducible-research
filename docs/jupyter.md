# Introduction to Jupyter notebooks
The Jupyter Notebook is an open-source web application that allows you to
create and share documents that contain code, equations, visualizations and
text. The functionality is partly overlapping with R Markdown (see the
[tutorial](rmarkdown.md)), in that they both use markdown and code chunks to
generate reports that integrate results of computations with the code that
generated them. Jupyter Notebook comes from the Python community while
R Markdown was developed by RStudio, but you could use most common programming
languages in either alternative. In practice though, it's quite common that
R developers use Jupyter but probably not very common that Python developers
use RStudio.

## What are Jupyter notebooks for?
An excellent question! Some applications could be:

* Python is lacking a really good IDE for doing exploratory scientific data
  analysis, like RStudio or Matlab. Some people use it simply as an alternative
  for that.
* The community around Jupyter notebooks is large and dynamic, and there are
  tons of tools for sharing, displaying or interacting with notebooks.
* An early ambition with Jupyter notebooks, and its predecessor IPython
  notebooks, was to be analogous to the lab notebook used in a wet lab. It
  would allow the data scientist to document her day-to-day work and interweave
  results, ideas, and hypotheses with the code. From a reproducibility
  perspective, this is one of the main advantages.
* Jupyter notebooks can be used, just as R Markdown, to provide a tighter
  connection between your data and your results by integrating results of
  computations with the code that generated them. They can also do this in an
  interactive way that makes them very appealing for sharing with others.

As always, the best way is to try it out yourself and decide what to use it
for!

## Tell me more
* The [Jupyter project site](http://jupyter.org) contains a lot of information
  and inspiration.
* The [Jupyter Notebook
  documentation](https://jupyter-notebook.readthedocs.io/en/stable/).
* A [guide](http://ipywidgets.readthedocs.io/en/stable/index.html) to using
  widgets for creating interactive notebooks.

# Set up This tutorial depends on files from the course Bitbucket repo. Take
a look at the [intro](tutorial_intro.md) for instructions on how to set it up
if you haven't done so already. Then open up a terminal and go to
`reproducible_research_course/jupyter`.

## Install Jupyter Notebook If you have done the [Conda tutorial](conda.md) you
should know how to define an environment and install packages using Conda.
Create an environment containing the following packages from the `conda-forge`
channel. Don't forget to activate the environment.

* `jupyter`: for running everything
* `nb_conda`: for integrating Conda with Jupyter Notebook
* `matplotlib`, `ipywidgets`, `mpld3`, and `seaborn`: for generating plots
* `pandas`: for working with data frames and generating tables

!!! attention
    If you are doing these exercises through a Docker container you also need
    the run the following:
    
    ```bash
    mkdir -p -m 700 /root/.jupyter/ && \
    echo "c.NotebookApp.ip = '0.0.0.0'" >> \
        /root/.jupyter/jupyter_notebook_config.py
    ```

!!! note "A note on nomenclature"
    * Jupyter: a project to develop open-source software, open-standards, and
      services for interactive computing across dozens of programming
      languages. Lives at [jupyter.org](jupyter.org).
    * Jupyter Notebook: A web application that you use for creating and
      managing notebooks. One of the outputs of the Jupyter project.
    * Jupyter notebook: The actual `.ipynb` file that constitutes your
      notebook.

# Practical exercise

## The Jupyter Notebook dashboard
One thing that sets Jupyter Notebook apart from what you might be used to is
that it's a web application, *i.e.* you edit and run your code from your
browser. But first you have to start the Jupyter Notebook server.

```no-highlight
$ jupyter notebook --allow-root
[I 18:02:26.722 NotebookApp] Serving notebooks from local directory: /Users/arasmus/Documents/projects/reproducible_research_course/jupyter
[I 18:02:26.723 NotebookApp] 0 active kernels
[I 18:02:26.723 NotebookApp] The Jupyter Notebook is running at:
[I 18:02:26.723 NotebookApp] http://localhost:8888/?token=e03f10ccb40efc3c6154358593c410a139b76acf2cae785c
[I 18:02:26.723 NotebookApp] Use Control-C to stop this server and shut down all kernels (twice to skip confirmation).
[C 18:02:26.724 NotebookApp]

    Copy/paste this URL into your browser when you connect for the first time,
    to login with a token:
        http://localhost:8888/?token=e03f10ccb40efc3c6154358593c410a139b76acf2cae785c
[I 18:02:27.209 NotebookApp] Accepting one-time-token-authenticated connection from ::1
```

Jupyter Notebook probably opened up a web browser for you automatically,
otherwise go to the address specified in the message in the terminal. Note that
the server is running locally (as
[http://localhost:8888](http://localhost:8888)) so this does not require that
you have an active internet connection. Also note that it says:

```no-highlight
Serving notebooks from local directory: /Users/arasmus/Documents/projects/reproducible_research_course/jupyter.
```

Everything you do in your Notebook session will be stored in this directory, so
you won't lose any work if you shut down the server.

![](images/jupyter_dashboard.png)

What you're looking at is the Notebook dashboard. This is where you manage your
files, notebooks, and kernels. The Files tab shows the files in your directory.
If you've done the other tutorials the file names should look familiar; they
are the files needed for running the RNA-seq workflow in Snakemake. The Running
tab keeps track of all your processes. The third tab, Clusters, is used for
parallel computing and won't be discussed further in this tutorial. The Conda
tab lets us control our Conda environments. Let's take a quick look at that.
You can see that I'm currently in the `jupyter_exercise` environment.

![](images/jupyter_conda.png)

Let's start by creating an empty notebook by selecting the Files tab and
clicking New > Notebook > Python [conda env:jupyter_exercise]. This will open
up a new tab or window looking like this:

![](images/jupyter_empty_nb.png)

!!! tip
    If you want to start Jupyter Notebooks on a cluster that you SSH to you
    have to do some port forwarding:
    
    ```bash
    ssh me@rackham.uppmax.uu.se -L8888:localhost:8888
    jupyter notebook --ip 0.0.0.0 --no-browser
    ```

## The very basics
Jupyter notebooks are made up out of cells, and you are currently standing in
the first cell in your notebook. The fact that it has a green border indicates
that it's in "Edit mode", so you can write stuff in it. A blue border indicates
"Command mode" (see below).
Cells in Jupyter notebooks can be of two types: markdown or code.

* **Markdown** - These cells contain static material such as captions, text,
  lists, images and so on. You express this using Markdown, which is
  a lightweight markup language. Markdown documents can then be converted to
  other formats for viewing (the document you're reading now is written in
  Markdown and then converted to HTML). The format is discussed a little more
  in detail in the [R Markdown tutorial](rmarkdown.md). Jupyter Notebook uses
  a dialect of Markdown called Github Flavored Markdown, which is described
  [here](https://guides.github.com/features/mastering-markdown/).
* **Code** - These are the cells that actually do something, just as code
  chunks do in R Markdown. You can write code in dozens of languages and all do
  all kinds of clever tricks. You then run the code cell and any output the
  code generates, such as text or figures, will be displayed beneath the cell.
  We will get back to this in much more detail, but for now it's enough to
  understand that code cells are for executing code that is interpreted by
  a kernel (in this case the Python version in your Conda environment).

Before we continue, here are some shortcuts that can be useful. Note that they
are only applicable when in command mode (blue frames). Most of them are also
available from the menus. These shortcuts are also available from the **Help**
menu in your notebook (there's even an option there to edit shortcuts).

* ++enter++: enter Edit mode
* ++escape++: enter Command mode
* ++ctrl+enter++: run the cell
* ++shift+enter++: run the cell and select the cell below
* ++alt+enter++: run the cell and insert a new cell below
* ++ctrl+s++: save the notebook
* ++tab++: for code completion or indentation
* m/y: toggle between Markdown and Code cells
* d-d: delete a cell
* a/b: insert cells above/below current cell
* x/c/v: cut/copy/paste cells
* o: toggle output of current cell

### Some Markdown basics
Let's use our first cell to create a header. Change the format from 
Code to Markdown in the drop-down list above the cell. Double click on 
the cell to enter editing mode (green frame) and input "# My notebook" 
("#" is used in Markdown for header 1). Run the cell with Shift-Enter. 
Tada!

Markdown is a simple way to structure your notebook into sections with
descriptive notes, lists, links, images etc.

Below are some examples of what you can do in markdown. Paste all or parts
of it into one or more cells in your notebook to see how it renders. Make 
sure you set the cell type to Markdown.

```
## Introduction
In this notebook I will try out some of the **fantastic** concepts of Jupyter
Notebooks.

## Markdown basics
Examples of text attributes are:

* *italics*
* **bold**
* `monospace`

Sections can be separated by horizontal lines.

---

Blockquotes can be added, for instance to insert a Monty Python quote:

    Spam! 
    Spam! 
    Spam! 
    Spam!

See [here](https://jupyter-notebook.readthedocs.io/en/stable/examples/Notebook/Working%20With%20Markdown%20Cells.html) for more information.    
```

### Writing code
Now let's write some code! Since we chose a Python kernel, Python would be the
native language to run in a cell. Enter this code in the second cell and run
it:

```python
print("Hello world!")
```

Note how the output is displayed below the cell. This interactive way of
working is one of the things that sets Jupyter Notebook apart from RStudio and
R Markdown. R Markdown is typically rendered top-to-bottom in one run, while
you work *in* a Jupyter notebook in a different way. This has partly changed
with newer versions of RStudio, but it's probably still how most people use the
two tools. Another indication of this is that there is no (good) way to hide
the code cells if you want to render your Jupyter notebook to a cleaner looking
report (for a publication for example).

What **is** a Jupyter notebook? Let's look a little at the notebook we're
currently working in. Jupyter Notebook saves it every minute or so, so you will
already have it available. We can be a little meta and do this from within the
notebook itself. We do it by running some shell commands in the third code cell
instead of Python code. This very handy functionality is possible by prepending
the command with `!`. Try `!ls` to list the files in the current directory.

Aha, we have a new file called `Untitled.ipynb`! This is our notebook. Look at
the first ten lines of the file by using `!head Untitled.ipynb`. Seems like
it's just a plain old JSON file. Since it's a text file it's suitable for
version control with for example Git. It turns out that Github and Jupyter
notebooks are the best of friends, as we will see more of later. This switching
between languages and whatever-works mentality is very prominent within the
Jupyter notebook community.

Variables defined in cells become variables in the global namespace. You can
therefore share information between cells. Try to define a function or variable
in one cell and use it in the next. For example:

```python
def print_me(str):
  print(str)
```

and

```python
print_me("Hi!")
```

Your notebook should now look something like this.

![](images/jupyter_basic_update.png)

The focus here is not on how to write Markdown or Python; you can make really
pretty notebooks with Markdown and you can code whatever you want with Python.
Rather, we will focus on the Jupyter Notebook features that allow you to do
a little more than that.

!!! note "Quick recap"
    In this section we've learned:

    * That a Jupyter notebook consists of a series of cells, and that they can
      be either markdown or code cells.
    * That we execute the code in a code cell with the kernel that we chose
      when opening the notebook.
    * We can run shell commands by prepending them with `!`.
    * A Jupyter notebook is simply a text file in JSON format.

## Magics
Magics constitute a simple command language that significantly extends the
power of Jupyter notebooks. There are two types of magics:

* Line magics - Commands that are prepended by "%", and whose arguments only
  extend to the end of the line.
* Cell magics - Commands that start with `%%` and then applies to the whole
  cell. Must be written on the first line of a cell.

Now list all available magics with `%lsmagic` (which itself is a magic). You
add a question mark to a magic to show the help (*e.g.* `%lsmagic?`). Some of
them act as shortcuts for commonly used shell commands (`%ls`, `%cp`, `%cat`,
..). Others are useful for debugging and optimizing your code (`%timeit`,
`%debug`, `%prun`, ..).

A very useful magic, in particular when using shell commands a lot in your
work, is `%%capture`. This will capture the stdout/stderr of any code cell and
store them in a Python object. Run `%%capture?` to display the help and try to
understand how it works. Try it out with either some Python code, other magics
or shell commands.

??? note "Click to see one example"
    ```no-highlight
    %%capture output
    %%bash
    echo "Print to stdout"
    echo "Print to stderr" >&2
    ```

    and in another cell

    ```python
    print("stdout:" + output.stdout)
    print("stderr:" + output.stderr)
    ```

The `%%script` magic is used for specifying a program (bash, perl, ruby, ..)
with which to run the code (similar to a shebang). For some languages it's
possible to use these shortcuts:

* `%%ruby`
* `%%perl`
* `%%bash`
* `%%html`
* `%%latex`
* `%%R` (here you have to first install the rpy2 extension, for example with
  Conda, and then load with `%load_ext rpy2.ipython`)

Try this out if you know any of the languages above. Otherwise you can always
try to print the quadratic formula with LaTeX!

```no-highlight
\begin{array}{*{20}c} {x = \frac{{ - b \pm \sqrt {b^2 - 4ac} }}{{2a}}} & {{\rm{when}}} & {ax^2 + bx + c = 0} \\ \end{array}
```

Python's favorite library for plotting, matplotlib, has its own magic as well:
`%matplotlib`. Try out the code below, and you should hopefully get a pretty
sine wave.

```python
%matplotlib inline
import numpy as np
import matplotlib.pyplot as plt
x = np.linspace(0,3*np.pi,100)
y = np.sin(x)
fig = plt.figure()
ax = fig.add_subplot(111)
line, = plt.plot(x, y, 'r-')
fig.canvas.draw()
```

By default rendering is done as rasterized images which can make the quality
poor. To render in scalable vector graphics format add the following line magic

```python
%config InlineBackend.figure_format = 'svg'
``` 

Try it by adding it to the cell with the lineplot and run it again. 

!!! tip
    The `%matplotlib inline` and `%config InlineBackend.figure_format = 'svg'`
    line magics are only required once per notebook. You could for instance 
    add them to the first cell where you import matplotlib for plotting.

!!! tip
    You can capture the output of some magics directly like this:

    ```python
    my_dir = %pwd
    print(my_dir)
    ```

## Widgets and interactive plotting
Since we're typically running our notebooks in a web browser, they are quite
well suited for also including more interactive elements. A typical use case
could be that you want to communicate some results to a collaborator or to
a wider audience, and that you would like them to be able to affect how the
results are displayed. It could, for example, be to select which gene to plot
for, or to see how some parameter value affects a clustering. Jupyter notebooks
has great support for this in the form of widgets.

Widgets are eventful Python objects that have a representation in the browser,
often as a control like a slider, textbox, etc. Let's try to add a slider that
allows us to change the frequency of the sine curve we plotted previously.

```python
%matplotlib notebook
# To use the widget framework, we need to import ipywidgets
import ipywidgets as widgets
import numpy as np
import matplotlib.pyplot as plt

# Plot default curve
x = np.linspace(0,3*np.pi,100)
y = np.sin(x)
fig = plt.figure()
ax = fig.add_subplot(111)
line, = plt.plot(x, y, 'r-')
fig.canvas.draw()

# Create and show the slider
slider = widgets.IntSlider(1, min = 0, max = 5)
display(slider)

# Define a function for modifying the line when the slider's value changes
def on_value_change(val):
    y = np.sin(x*val['new'])
    line.set_ydata(y)
    fig.canvas.draw_idle()

# Monitor for change, and send the new value to the function above on changes.
slider.observe(on_value_change, names='value')
```

!!! attention
    If you have problems getting these plots to display properly, first try
    with restarting the kernel (under the Kernel menu). Note that this will
    clear any variables you have loaded.

This is how it should look if everything works. You can set the frequency of
the sine curve by moving the slider. ![](images/jupyter_widget.png)

There are lots of widgets and they all work pretty much in the same way; you
listen for some event to happen and if it does you pass the new state to some
function. Here is a [list of all available widgets](
http://ipywidgets.readthedocs.io/en/stable/examples/Widget%20List.html)
together with documentation and examples.

IPython widgets, like we used here, is the most vanilla way of getting
interactive graphs in Jupyter notebooks. Some other alternatives are:

* [Plotly](https://plot.ly/python/ipython-notebook-tutorial) - is actually an
  API to a web service that renders your graph and returns it for display in
  your Jupyter notebook. Generates very visually appealing graphs, but from
  a reproducibility perspective it's maybe not a good idea to be so reliant on
  a third party.
* [Bokeh](https://bokeh.pydata.org/en/latest/docs/user_guide/notebook.html#userguide-notebook)
  - is another popular tool for interactive graphs. Most plotting packages for
    Python are built on top of matplotlib, but Bokeh has its own library. This
  can give a steeper learning curve if you're used to the standard packages.
* [mpld3](http://mpld3.github.io) - tries to integrate matplotlib with
  Javascript and the D3js package. It doesn't scale well for very large
  datasets, but it's easy to use and works quite seamlessly.

Everyone likes pretty plots, so let's try one more example before we move on!
This is with mpld3 and shows four subplots with shared axes. Hover over the
figure and click the magnifying glass in the lower left corner. If you zoom in
on a region in one plot, the others will adjust automatically. Note how
seamlessly mpld3 integrates with normal matplotlib code.

```python
%matplotlib inline
import matplotlib.pyplot as plt
import numpy as np
import mpld3

# Plot using mpld3
mpld3.enable_notebook()

# Normal matplotlib stuff
fig, ax = plt.subplots(2, 2, figsize=(8, 6),sharex='col', sharey='row')
fig.subplots_adjust(hspace=0.3)

np.random.seed(0)

for axi in ax.flat:
    color = np.random.random(3)
    axi.plot(np.random.random(30), lw=2, c=color)
    axi.set_title("RGB = ({0:.2f}, {1:.2f}, {2:.2f})".format(*color),
                  size=14)
    axi.grid(color='lightgray', alpha=0.7)
```

!!! note "Quick recap"
    In the two previous sections we've learned:

    * How magics can be used to extend the power of Jupyter notebooks, and the
      difference between line magics and cell magics.
    * How to switch between different languages by using magics.
    * How to use widgets and the mpld3 library for interactive plotting.

## Exploring results from the MRSA workflow in a Jupyter notebook
As you might remember from the [intro](tutorial_intro.md), we are attempting 
to understand how lytic bacteriophages can be used as a future therapy 
<<<<<<< HEAD
for the multiresistant bacteria MRSA (methicillin-resistant _Staphylococcus aureus_). 
We have already seen how to define the project environment in the [Conda
 tutorial](conda.md) and how to set up the workflow in the [Snakemake tutorial
 ](snakemake.md). Here we explore the results from a the snakemake workflow in a
 Jupyter notebook as an example of how you can document your day-to-day work
  as a dry lab scientist.

We will create a report similar to the one in the [R Markdown tutorial
](rmarkdown.md) and generate and visualize read coverage across samples for the
 _S. aureus_ genome.

### Install a new conda environment

For the purposes of this part of the tutorial we will install a new
 conda environment and run a slightly slimmed down version of the MRSA snakemake
 workflow to generate some output to work with.

In the `jupyter/` directory you'll find a `Snakefile` containing the workflow
as well as a conda `environment.yml` file which contains all packages
required for both the execution of the workflow as well as the downstream 
analyses we will perform in the Jupyter notebook.
  
Install *a new* conda environment using the `environment.yml` file and then
activate it. You can choose the name of the environment yourself. 
Here's an example using the name `jupyter-snakemake`:
 
 ````bash
conda env create -f environment.yml -n jupyter-snakemake
# Activate the environment 
conda activate jupyter-snakemake
 ````
=======
for the multiresistant bacteria MRSA (methicillin-resistant _Staphylococcus
aureus_). We have already defined the project environment in the [Conda
tutorial](conda.md) and set up the workflow in the [Snakemake
tutorial](snakemake.md). Here we explore the results from a the snakemake
workflow in a Jupyter notebook as an example of how you can document your
day-to-day work as a dry lab scientist.  We will first create a report similar
to the one in the [R Markdown tutorial](rmarkdown.md) then generate and
visualize read coverage across samples for the _S. aureus_ genome.

### Update the current environment

First update your current jupyter conda environment using the `environment.yml`
file:

!!! attention
    Run the conda update command below in your terminal (not in the 
     notebook) with the jupyter exercise environment active.

```
conda env update -f environment.yml
``` 
>>>>>>> 4ee6cd0e

### Open a new notebook
In the `jupyter/` directory you will also see a notebook called `mrsa_notebook
.ipynb`. With the newly created conda environment active, open this notebook
 directly by running:
 
 ```bash
jupyter notebook mrsa_notebook.ipynb
```

!!! tip
    Using what you've learned about markdown in notebooks, add headers 
    and descriptive text to subdivide sections as you add them. This will
    help you train how to structure and keep note of your work with a 
    notebook.

You will see that the notebook contains only two cells: one with some 
import statements and one with two function definitions. We'll come back 
to those later. Now, run the cells and add a new empty cell to the notebook. 
Typically the snakemake workflow would be executed from a terminal but let's 
try to actually run the workflow directly from within the Jupyter notebook. 

<<<<<<< HEAD
In the current directory you'll find the necessary `Snakefile` and `config.yml` 
to run the workflow. In an empty cell in your notebook, add code to 
run the workflow. Then run the cell.     
=======
In the current directory you'll find the necessary `Snakefile` and `config.yml`
to run the workflow. In an empty cell in your notebook, add code to run the
workflow then run the cell.     
>>>>>>> 4ee6cd0e

??? note "Click to see how to run the workflow from a cell"
    ```
    !snakemake
    ```

Once the workflow is finished we can start to explore the results. 

### Plot QC status
First let's take a look at the FastQC summary for the samples. Add the
following code to a cell then run the cell. This will extract and concatenate
summary files for all samples using FastQC output in the `intermediate/`
directory. 

```bash
%%bash
for f in $(ls intermediate/*_fastqc.zip);
do
    n=$(basename $f)
    unzip -p $f ${n%.zip}/summary.txt >> summary.txt
done
```

Read the summary results into a data frame using the pandas package:

```python
# Read the concatenated summary.txt
qc = pd.read_csv("summary.txt", sep="\t", header=None,
    names=["Status","Statistic","Sample"], index_col=0)
# Rename strings in the Sample column
qc["Sample"] = [x.rstrip(".fastq.gz") for x in qc["Sample"]]
# Map the status strings to numeric values for plotting
qc.rename(index={"PASS": 1, "WARN": 0, "FAIL": -1}, inplace=True)
# Convert from long to wide format
qc = pd.pivot_table(qc.reset_index(), columns="Sample", index="Statistic")
```

Take a look at the `qc` DataFrame by adding the variable to an empty cell
and running the cell.

Now let's plot the heatmap using the `heatmap` function from the `seaborn` 
package.

```
# Plot the heatmap
ax = sns.heatmap(qc["Status"], cmap=["Red","Yellow","Green"], linewidth=.5,
    cbar=None)
ax.set_ylim(11,0); # Only necessary in cases where matplotlib cuts the y-axis
``` 

To save the plot to a file add the following to the cell:
`plt.savefig("qc_heatmap.png", dpi=300, bbox_inches="tight")`

### Genome coverage
In the workflow reads were aligned to the _S. aureus_ reference genome 
using `bowtie2`. Let's take a look at genome coverage for the samples. To 
do this we will first generate coverage files with `bedtools`.

Add the following to a new cell:

```
%%bash
for f in $(ls intermediate/*.sorted.bam);
do
    bedtools genomecov -ibam $f -d | gzip -c > $f.cov.gz
done
```
This will run `bedtools genomecov` on all bam-files in the `intermediate/` 
directory and generate coverage files. 

Next, read coverage files and generate a table of genome positions and 
aligned reads in each sample. For this we make use of the `read_cov_files` 
function defined in the beginning of the notebook.

```python
import glob
files = glob.glob("intermediate/*.sorted.bam.cov.gz")
coverage_table = read_cov_tables(files)
```
Take a look at the `coverage_table` DataFrame. Because this is a relatively 
large table you can use:
```python
coverage_table.head()
```
 to only view the first 5 rows. With

```python
coverage_table.sample(5)
``` 
you will see 5 randomly sampled rows.

Next let's calculate reads aligned to the genome using a sliding window. 
For this we'll use the `sliding_window` function defined at the start of the
notebook. You can try different sizes of the sliding window, in the example
below we're using 10 kbp.

```python
coverage_window = sliding_window(coverage_table, window=10000)
```

Now we'll plot the read coverage for all samples:

```python
# Set the figure size
fig = plt.figure(figsize=(6,4))
# Set colors
colors = sns.color_palette("Dark2", n_colors=3)
# Set legend handles
handles = []
# Iterate samples and plot coverage
for i, sample in enumerate(coverage_window.columns):
    ax = sns.lineplot(x=coverage_window.index, y=coverage_window[sample],
        linewidth=.75, color=colors[i])
    # Update legend handles
    handles.append(mpatches.Patch(color=colors[i], label=sample))
# Set y and x labels
ax.set_ylabel("Reads aligned");
ax.set_xlabel("Genome position");
# Plot legend
plt.legend(handles=handles);
```

Not too bad, but it's a bit difficult to see individual samples in one plot.

Let's also make three subplots and plot each sample separately. First we 
define the subplots grid using `plt.subplots`, then each sample is plotted
in a separate subplot using the `ax=` keyword argument in `sns.lineplot`:

```python
# Define the subplots
fig, axes = plt.subplots(ncols=1, nrows=3, sharey=True, sharex=True,
    figsize=(6,6))
# Iterate samples and plot in separate subplot
for i, sample in enumerate(coverage_window.columns):
    ax = sns.lineplot(x=coverage_window.index, y=coverage_window[sample],
        ax=axes[i], linewidth=.75)
    ax.set_title(sample)
    ax.set_ylabel("Reads aligned");
# Adjust space between subplots
plt.subplots_adjust(hspace=.3)
```

We can also visualize how the coverage correlates between the samples using
the `scatterplot` function in `seaborn`:

```python
sns.scatterplot(x=coverage_window["SRR935090"],y=coverage_window["SRR935091"])
```

Let's see if you can figure out how to visualize coverage correlation as 
above for all sample combinations in a subplot figure. Try to combine what we
used in the previous two cells. Then take a look at the answer below.

??? note "Click to see how to plot correlations in subplots"
    ```
    fig, axes = plt.subplots(ncols=3, nrows=1, figsize=(12,3), sharex=False,
        sharey=False)
    ax1 = sns.scatterplot(x=coverage_window["SRR935090"]
        y=coverage_window["SRR935091"], ax=axes[0])
    ax2 = sns.scatterplot(x=coverage_window["SRR935090"],
        y=coverage_window["SRR935092"], ax=axes[1])
    ax3 = sns.scatterplot(x=coverage_window["SRR935092"],
        y=coverage_window["SRR935091"], ax=axes[2])
    plt.subplots_adjust(wspace=.4)
    ```

!!! tip
    Seaborn actually has a function that essentially let's us generate the plot
    above with one function call. Take a look at the `pairplot` function by
    running `?sns.pairplot` in a new cell. Can you figure out how to use it
    with our data?

## Sharing your work
The files you're working with come from a GitHub repo. Both GitHub and
Bitbucket can render Jupyter notebooks as well as other types of
Markdown documents. Now go to our GitHub repo at
[https://github.com/NBISweden/workshop-reproducible-research](https://github.com/NBISweden/workshop-reproducible-research)
and navigate to `jupyter/mrsa_notebook.ipynb`.

![](images/jupyter_mrsa.png)

As you can imagine, having this very effortless way of sharing results
can greatly increase the visibility of your work. You work as normal on
your project, and push regularly to the repository as you would anyways,
and the output is automatically available for anyone to see. Or for a
select few if you're not ready to share your findings with the world
quite yet.

Say your notebook isn't on Github/Bitbucket. All hope isn't lost there.
Jupyter.org provides a neat functionality called nbviewer, where you can
past an URL to any notebook and they will render it for you. Go to
[https://nbviewer.jupyter.org](https://nbviewer.jupyter.org) and try
this out with our notebook.

```no-highlight
https://raw.githubusercontent.com/NBISweden/workshop-reproducible-research/master/jupyter/mrsa_notebook.ipynb
```

If you find all this repo stuff a little unsettling and would rather
just get an old fashioned PDF to attach in an email like normal people,
this is also possible. "File > Download as" lets you export your
notebook to many formats, including HTML and PDF.

### Shared interactive notebooks
So far we've only shared static representations of notebooks. A strong
trend at the moment is to run your notebooks in the cloud, so that the
person you want to share with could actually execute and modify your
code. This is a great way of increasing visibility and letting
collaborators or readers get more hands-on with your data and analyses.
From a reproducibility perspective, there are both advantages and
drawbacks. On the plus side is that running your work remotely forces
you to be strict when it comes to defining the environment it uses
(probably in the form of a Conda environment or Docker image). On the
negative side is that you become reliant on a third-party service that
might change input formats, go out of business, or change payment model.

Here we will try out a service called Binder, which lets you run and
share Jupyter Notebooks in Git repositories for free. There are a number
of [example repositories](https://github.com/binder-examples/) that are
setup to be used with Binder. Navigate to
[https://github.com/binder-examples/conda/][] to see one such example. As you
can see the repository contains a LICENSE file, a README, an environment file
and a notebook. To use a repository with Binder the environment file should
contain all the packages needed to run notebooks in the repo. So let's try to
run the `index.ipynb` file using Binder:

Just go to https://mybinder.org and paste the link to the GitHub repo.
Note the link that you can use to share your notebook. Then press
"launch".

![](images/binder.png)

What will happen now it that:

* Binder detects the `environment.yml` file in the root of the repo.
  Binder then builds a _Docker image_ based on the file. This might take
  a minute or two. You can follow the progress in the build log.
* Binder then launches the Jupyter Notebook server in the Docker
  container..
* ..and opens a browser tab with it for you.

Once the process is finished you will be presented with a Jupyter server
overview of the contents in the repository. Click on the `index.ipynb`
notebook to open it. Tada! You are now able to interact with (and
modify) someone else's notebook online.

Applied to your own projects you now have a way to run analyses in the
cloud and in an environment that you define yourself. All that's needed
for someone to replicate your analyses is that you share a link with
them. Note that notebooks on Binder are read-only; its purpose is for
trying out and showing existing notebooks rather than making new ones.

!!! tip "Binder configuration files" 

    By default Binder looks for configuration files such as environment.yml
     in the root of the repository being built. But you may also put 
     such files outside the root by making a `binder/` folder in the root
     and placing the file there.  

!!! note "A note on transparency" 
    
    Resources like Github/Bitbucket and Jupyter Notebooks have changed 
    the way we do scientific research by encouraging visibility, social 
    interaction and transparency. 
    It was not long ago that the analysis scripts and workflows in a lab were
    well-guarded secrets that we only most reluctantly shared with others.
    Assuming that it was even possible. In most cases, the only postdoc who
    knew how to get it to work had left for a new position in industry, or
    no one could remember the password to the file server. If you're a PhD
    student, we encourage you to embrace this new development
    wholeheartedly, for it will make your research better and make you into
    a better scientist. And you will have more fun.<|MERGE_RESOLUTION|>--- conflicted
+++ resolved
@@ -39,15 +39,17 @@
 * A [guide](http://ipywidgets.readthedocs.io/en/stable/index.html) to using
   widgets for creating interactive notebooks.
 
-# Set up This tutorial depends on files from the course Bitbucket repo. Take
+# Set up 
+This tutorial depends on files from the course GitHub repo. Take
 a look at the [intro](tutorial_intro.md) for instructions on how to set it up
 if you haven't done so already. Then open up a terminal and go to
 `reproducible_research_course/jupyter`.
 
-## Install Jupyter Notebook If you have done the [Conda tutorial](conda.md) you
-should know how to define an environment and install packages using Conda.
-Create an environment containing the following packages from the `conda-forge`
-channel. Don't forget to activate the environment.
+## Install Jupyter Notebook 
+If you have done the [Conda tutorial](conda.md) you should know how to define
+an environment and install packages using Conda. Create an environment
+containing the following packages from the `conda-forge` channel. Don't
+forget to activate the environment.
 
 * `jupyter`: for running everything
 * `nb_conda`: for integrating Conda with Jupyter Notebook
@@ -82,7 +84,7 @@
 
 ```no-highlight
 $ jupyter notebook --allow-root
-[I 18:02:26.722 NotebookApp] Serving notebooks from local directory: /Users/arasmus/Documents/projects/reproducible_research_course/jupyter
+[I 18:02:26.722 NotebookApp] Serving notebooks from local directory: /Users/john/Documents/projects/workshop-reproducible-research/jupyter
 [I 18:02:26.723 NotebookApp] 0 active kernels
 [I 18:02:26.723 NotebookApp] The Jupyter Notebook is running at:
 [I 18:02:26.723 NotebookApp] http://localhost:8888/?token=e03f10ccb40efc3c6154358593c410a139b76acf2cae785c
@@ -102,7 +104,7 @@
 you have an active internet connection. Also note that it says:
 
 ```no-highlight
-Serving notebooks from local directory: /Users/arasmus/Documents/projects/reproducible_research_course/jupyter.
+Serving notebooks from local directory: /Users/john/Documents/projects/workshop-reproducible-research/jupyter.
 ```
 
 Everything you do in your Notebook session will be stored in this directory, so
@@ -489,13 +491,12 @@
 ## Exploring results from the MRSA workflow in a Jupyter notebook
 As you might remember from the [intro](tutorial_intro.md), we are attempting 
 to understand how lytic bacteriophages can be used as a future therapy 
-<<<<<<< HEAD
-for the multiresistant bacteria MRSA (methicillin-resistant _Staphylococcus aureus_). 
-We have already seen how to define the project environment in the [Conda
- tutorial](conda.md) and how to set up the workflow in the [Snakemake tutorial
- ](snakemake.md). Here we explore the results from a the snakemake workflow in a
- Jupyter notebook as an example of how you can document your day-to-day work
-  as a dry lab scientist.
+for the multiresistant bacteria MRSA (methicillin-resistant _Staphylococcus
+aureus_). We have already seen how to define the project environment in the 
+[Conda tutorial](conda.md) and how to set up the workflow in the 
+[Snakemake tutorial](snakemake.md). Here we explore the results from a the 
+snakemake workflow in a Jupyter notebook as an example of how you can document 
+your day-to-day work as a dry lab scientist.
 
 We will create a report similar to the one in the [R Markdown tutorial
 ](rmarkdown.md) and generate and visualize read coverage across samples for the
@@ -504,8 +505,8 @@
 ### Install a new conda environment
 
 For the purposes of this part of the tutorial we will install a new
- conda environment and run a slightly slimmed down version of the MRSA snakemake
- workflow to generate some output to work with.
+conda environment and run a slightly slimmed down version of the MRSA snakemake
+workflow to generate some output to work with.
 
 In the `jupyter/` directory you'll find a `Snakefile` containing the workflow
 as well as a conda `environment.yml` file which contains all packages
@@ -521,31 +522,8 @@
 # Activate the environment 
 conda activate jupyter-snakemake
  ````
-=======
-for the multiresistant bacteria MRSA (methicillin-resistant _Staphylococcus
-aureus_). We have already defined the project environment in the [Conda
-tutorial](conda.md) and set up the workflow in the [Snakemake
-tutorial](snakemake.md). Here we explore the results from a the snakemake
-workflow in a Jupyter notebook as an example of how you can document your
-day-to-day work as a dry lab scientist.  We will first create a report similar
-to the one in the [R Markdown tutorial](rmarkdown.md) then generate and
-visualize read coverage across samples for the _S. aureus_ genome.
-
-### Update the current environment
-
-First update your current jupyter conda environment using the `environment.yml`
-file:
-
-!!! attention
-    Run the conda update command below in your terminal (not in the 
-     notebook) with the jupyter exercise environment active.
-
-```
-conda env update -f environment.yml
-``` 
->>>>>>> 4ee6cd0e
-
-### Open a new notebook
+
+### Open the MRSA notebook
 In the `jupyter/` directory you will also see a notebook called `mrsa_notebook
 .ipynb`. With the newly created conda environment active, open this notebook
  directly by running:
@@ -566,15 +544,9 @@
 Typically the snakemake workflow would be executed from a terminal but let's 
 try to actually run the workflow directly from within the Jupyter notebook. 
 
-<<<<<<< HEAD
-In the current directory you'll find the necessary `Snakefile` and `config.yml` 
-to run the workflow. In an empty cell in your notebook, add code to 
-run the workflow. Then run the cell.     
-=======
 In the current directory you'll find the necessary `Snakefile` and `config.yml`
 to run the workflow. In an empty cell in your notebook, add code to run the
-workflow then run the cell.     
->>>>>>> 4ee6cd0e
+workflow. Then run the cell.     
 
 ??? note "Click to see how to run the workflow from a cell"
     ```
