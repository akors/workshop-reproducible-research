--- conflicted
+++ resolved
@@ -834,7 +834,6 @@
 
 Anything can be separated into on-click appearance using double dashes.
 
-<<<<<<< HEAD
 ## Sub-headers work fine as well
 
 Just remember to separate your slides with three dashes!
@@ -870,54 +869,8 @@
 that using R Markdown for presentations does take about the same time or
 slightly more compared to PowerPoint once you're used to it, but there's
 a learning curve - as with everything else. Anything related to actual code and
-presenting results it can be much quicker, however!
-=======
-Lastly, if you have time, you can try out using R Markdown for making
-presentations. There are several ways to do this, but one package that is both
-simple and effective is [Xaringan](https://github.com/yihui/xaringan). To use
-this package, you would change the output format specification in the YAML
-header to `xaringan::moon_reader`.
-
-The package has functionality that is similar to PowerPoint when it comes to
-give the presentation, such as presenter view, notes, blackout, *etc.*. Each
-slide is separated by three dashes (`---`), supports both headers, code chunks
-and normal markdown text, just as in normal R Markdown documents. There are lots
-of more advanced options that you can specify manually or in custom CSS themes,
-such as getting a figure in a footer, specifying custom colours, text sizes,
-font families, HTML styles, and much more. Here's a minimal example:
-
-```no-highlight
----
-title: "An example presentation"
-output: xaringan::moon_reader
----
-
-# The first slide
-
-This is the first slide, which contains some markdown text.
-
----
-
-# The second slide, with code
-
-This is the second slide, which contains some code.
-
-```{r}
-data(iris)
-head(iris)
-```
-```
-
-The lectures you've seen so far in the course have all been created with
-R Markdown. This not only makes them a lot easier to track with Git compared to
-the more common PowerPoint, they also allow you to execute code inside the
-presentation, which makes presenting results quite a bit easier.
-
-It can be trickier to get your presentation looking as nice as you want if
-you're inexperienced, though, so expect a bit of a learning curve. A good
-exercise is to take one of the presentations you have given in the past (such as
-for a lab meeting, a journal club, *etc.*) and try to recreate that with
-R Markdown. You'll soon find that some things are simpler with R Markdown, while
-others are more difficult. Which method of creating presentations you prefer is,
-ultimately, up to you.
->>>>>>> 07885f0a
+presenting results it can be much quicker, however! A good exercise is to take
+one of the presentations you have given in the past (such as for a lab meeting,
+a journal club, *etc.*) and try to recreate that with R Markdown. Which method
+of creating presentations you prefer is, ultimately, up to you and what the
+your current end-goal is for the presentation.