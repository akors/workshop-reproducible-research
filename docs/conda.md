# Introduction

Conda is a package and environment manager. As a package manager it enables you
to install a wide range of software and tools using one simple command: `conda
install`. As an environment manager it allows you to create and manage multiple
different environments, each with their own set of packages. What are the
benefits of using an environment manager? Some examples include the ability to
easily run different versions of the same package, have different cross-package
dependencies that are otherwise incompatible with each other and, last but not
least, easy installation of all the software needed for an analysis.

Environments are of particular relevance when making bioinformatics projects
reproducible. Full reproducibility requires the ability to recreate the system
that was originally used to generate the results. This can, to a large extent,
be accomplished by using Conda to make a project environment with specific
versions of the packages that are needed in the project. You can read more about
Conda [here](https://conda.io/projects/conda/en/latest/user-guide/concepts/index.html).

A Conda *package* is a compressed tarball (system-level libraries, Python or
other modules, executable programs or other components). Conda keeps track of
the dependencies between packages and platforms - this means that when
installing a given package, all necessary dependencies will also be installed.

Conda packages are typically hosted and downloaded from remote so-called
*channels*. Some widely used channels for general-purpose and bioinformatics
packages are [conda-forge](https://conda-forge.org/) and
[Bioconda](https://bioconda.github.io/), respectively. Both of these are
community-driven projects, so if you're missing some package you can contribute
to the channel by adding the package to it. When installing a Conda package you
specify the package name, version (optional) and channel to download from.

A Conda *environment* is essentially a directory that is added to your PATH and
that contains a specific collection of packages that you have installed.
Packages are symlinked between environments to avoid unnecessary duplication.

## Setup

This tutorial depends on files from the course GitHub repo. Take a look at the
[intro](tutorial_intro.md) for instructions on how to set it up if, you haven't
done so already. Then open up a terminal and go to
`workshop-reproducible-research/conda`. Instructions below assume that you are
standing in `conda/` unless otherwise specified (*e.g.* if it says "create
a file", it means save it in `conda/`).

Go ahead and install Conda as described below. *Make sure to download the
correct file for your OS*.

!!! attention "Windows users"
    If you are doing the tutorials by running a Docker container on your
    Windows machine, Conda will already be installed for you. You can then jump
    ahead to the last point about setting up the default channels (`conda
    config`) and then go ahead with the practical exercise.

    If you are using the Linux Bash Shell, follow the installation instructions 
    for Linux users (see below).

!!! attention
    If you already have installed Conda but want to update, you should be able
    to simply run `conda update conda` and subsequently `conda init`, and skip
    the installation instructions below.

```bash
# Install Miniconda3 for 64-bit Mac
curl -L https://repo.continuum.io/miniconda/Miniconda3-4.7.12.1-MacOSX-x86_64.sh -O
bash Miniconda3-4.7.12.1-MacOSX-x86_64.sh
rm Miniconda3-4.7.12.1-MacOSX-x86_64.sh
```

```bash
# Install Miniconda3 for 64-bit Linux
curl -L https://repo.continuum.io/miniconda/Miniconda3-4.7.12.1-Linux-x86_64.sh -O
bash Miniconda3-4.7.12.1-Linux-x86_64.sh
rm Miniconda3-4.7.12.1-Linux-x86_64.sh
```

!!! note
    A note regarding installing Conda: there are three Conda-related things you
    may have encountered: the first is Conda, the package and environment
    manager we've been talking about so far. Second is *Miniconda*, which is the
    installer for Conda. The third is *Anaconda*, which is a distribution of not
    only Conda, but also over 150 scientific Python packages. It's generally
    better to stick with only Conda, *i.e.* installing with Miniconda, rather
    than installing 3 GB worth of packages you may not even use.

The installer will ask you questions during the installation:

- Do you accept the license terms? (Yes)
- Do you accept the installation path or do you want to chose a different one?
  (Probably yes)
- Do you want to run `conda init` to setup Conda on your system? (Yes)

Restart your shell so the settings in `~/.bashrc`/`~/.bash_profile` can take
effect. You can verify that the installation worked by running:

```bash
conda --version
```

* Next, we will setup the default channels (from where packages will be searched
  for and downloaded if no channel is specified).

```
conda config --add channels defaults
conda config --add channels bioconda
conda config --add channels conda-forge
```

## Environment basics

Let's assume that you are just about to start a new exciting research project
called *Project A*.

* Let's make our first Conda environment:

```bash
conda create -n project_a -c bioconda fastqc
```

This will create an environment called `project_a`, containing FastQC from the
Bioconda channel. Conda will list the packages that will be installed and ask
for your confirmation.

* Once it is done, you can activate the environment:

```bash
conda activate project_a
```

By default, Conda will add information to your prompt telling you which
environment that is active.

* To see all your environments you can run:

```bash
conda info --envs
```

The active environment will be marked with an asterisk.

* To see the installed packages in the active environment, run:

```bash
conda list
```

* Now, deactivate the environment by running `conda deactivate`.
* List all environments again. Which environment is now marked as active?
* Try to run FastQC:

```bash
fastqc --version
```

* Did it work? Activate your project_a environment and run the `fastqc
  --version` command again. Does it work now?

Hopefully the FastQC software was not found in your base environment (unless
you had installed it previously), but worked once your environment was
activated.

* Now, let's add another package (*SRA-Tools*) to our environment using `conda
  install`. Make sure that `project_a` is the active environment first.

```bash
conda install -c bioconda sra-tools
```

* If we don't specify the package version, the latest available version will be
  installed. What version of SRA-Tools got installed?
* Run the following to see what versions are available:

```bash
conda search -c bioconda sra-tools
```

* Now try to install a different version of SRA-Tools, *e.g.*:

```bash
conda install -c bioconda sra-tools=2.7.0
```

Read the information that Conda displays in the terminal. It probably asks if
you want to downgrade the initial SRA-Tools installation to the one specified
here (2.7.0 in the example). You can only have one version of a given package
in a given environment.

Let's assume that you will have sequencing data in your Project A, and want to
use the latest Bowtie2 software to align your reads.

* Find out what versions of Bowtie2 are available in the Bioconda channel using
  `conda search -c bioconda`.
* Now install the *latest* available version of Bowtie2 in your `project_a`
  environment.

Let's further assume that you have an old project (called *Project Old*) where
you know you used Bowtie2 v2.2.5. You just got back reviewer comments and they
want you to include some alignment statistics. Unfortunately, you haven't saved
that information so you will have to rerun the alignment. Now, it is essential
that you use the same version of Bowtie that your results are based on,
otherwise the alignment statistics will be misleading. Using Conda environments
this becomes simple. You can just have a separate environment for your old
project where you have an old version of Bowtie2 without interfering with your
new Project A where you want the latest version.

* Make a new environment for your old project:

```bash
conda create -n project_old -c bioconda bowtie2=2.2.5
```

* List your environments (do you remember the command?).
* Activate `project_old` and check the Bowtie2 version (`bowtie2 --version`).
* Activate `project_a` again and check the Bowtie2 version.


* Now let's try to remove an installed package from the active environment:

```
conda remove sra-tools
```

* Run `conda deactivate` to exit your active environment.
* Now, let's remove an environment:

```bash
conda env remove -n project_old
```

After making a few different environments and installing a bunch of packages,
Conda can take up some disk space. You can remove unnecessary files with the
command:

```bash
conda clean -a
```

This will remove package tar-balls that are left from package installations,
unused packages (*i.e.* those not present in any environments), and cached
data.

!!! note "Quick recap"
    In this section we've learned:

    * How to use `conda install` for installing packages on the fly.
    * How to create, activate and change between environments.
    * How to remove packages or environments and clean up.

## Environments in projects

We have up until now specified which Conda packages to install directly on the
command line using the `conda create` and `conda install` commands. For working
in projects this is not the recommended way. Instead, for increased control and
reproducibility, it is better to use an *environment file* (in [yml format](https://en.wikipedia.org/wiki/yml))
that specifies the packages, versions and channels needed to create the
environment for a project.

Throughout these tutorials we will use a case study where we analyze an RNA-seq
experiment with the multiresistant bacteria MRSA (see [intro](tutorial_intro.md)).
You will now start to make a Conda yml file for this MRSA project. The file will
contain a list of the software and versions needed to execute the analysis code.

In this Conda tutorial, all code for the analysis is available in the script
`code/run_qc.sh`. This code will download the raw FASTQ-files and subsequently
run quality control on these using the FastQC software.

We will start by making a Conda yml-file that contains the required packages to
perform these two steps. Later in the course, you will update the Conda yml-file
with more packages, as the analysis workflow is expanded.

* Let's get going! Make a yml file called `environment.yml` looking like
  this, and save it in the current directory (which should be
  `workshop-reproducible-research/conda`):

```yml
channels:
- conda-forge
- bioconda
dependencies:
- fastqc=0.11.9
- sra-tools=2.10.1
```

* Now, make a new Conda environment from the yml file (note that here the
  command is `conda env create` as opposed to `conda create` that we used
  above):

```bash
conda env create -n project_mrsa -f environment.yml
```

!!! tip
    You can also specify exactly which channel a package should come from
    inside the environment file, using the `<channel>::<package>=<version>`
    syntax.

!!! tip
    Instead of the `-n` flag you can use the `-p` flag to set the full path to
    where the Conda environment should be installed. In that way you can
    contain the Conda environment inside the project directory, which does make
    sense from a reproducibility perspective, and makes it easier to keep track
    of what environment belongs to what project. If you don't specify `-p` the
    environment will be installed in the default `miniconda3/envs/` directory.

* Activate the environment!
* Now we can run the code for the MRSA project found in `code/run_qc.sh`,
  either by running `bash code/run_qc.sh` or by opening the `run_qc.sh` file
  and executing each line in the terminal one by one. Do this!

This should download the project FASTQ files and run FastQC on them (as
mentioned above).

* Check your directory contents (`ls -Rlh`, or in your file browser). It should
  now have the following structure:

```no-highlight
   conda/
    |
    |- code/
    |   |- run_qc.sh
    |
    |- data/
    |   |- raw_internal/
    |       |- SRR935090.fastq.gz
    |       |- SRR935091.fastq.gz
    |       |- SRR935092.fastq.gz
    |
    |- intermediate/
    |   |- fastqc/
    |       |- SRR935090_fastqc.zip
    |       |- SRR935091_fastqc.zip
    |       |- SRR935092_fastqc.zip
    |
    |- results/
    |   |- fastqc/
    |       |- SRR935090_fastqc.html
    |       |- SRR935091_fastqc.html
    |       |- SRR935092_fastqc.html
    |
    |- environment.yml
```

Note that all that was needed to carry out the analysis and generate these
files and results was `environment.yml` (that we used to create a Conda
environment with the required packages) and the analysis code in
`code/run_qc.sh`.

Projects can often be quite large and require lots of dependencies; it can feel
daunting to try to capture all of that in a single Conda environment, especially
when you consider potential incompatibilities that may arise. It can therefore
be a good idea to start new projects with an environment file with each package
you know that you will need to use, but without specifying exact versions
(except for those packages where you *know* you need a specific version). Conda
will then try to get the latest compatible versions of all the specified
software, making the start-up and installation part of new projects easier. You
can then add the versions that were installed to your environment file
afterwards, ensuring future reproducibility.

!!! note "Quick recap"
    In this section we've learned:

    * How to define our Conda environment using a yml-file.
    * How to use `conda env create` to make a new environment from a yml-file.
    * How to work with Conda in a project-like setting.

## Extra material

The following extra material contains some more advanced things you can do with
Conda and the command line in general, which is not part of the main course
materials. All the essential skills of Conda are covered by the previous
section: the material here should be considered tips and tricks from people who
use Conda as part of their daily work. You thus don't need to use these things
unless you want to, and you can even skip this part of the lesson if you like!

### Managing python versions

With Conda it's possible to keep several different versions of python on your
computer at the same time, and switching between these versions is very easy.
However, a single Conda environment can only contain one version of python.

#### Your current python installation

The Conda base environment has its own version of python installed.
When you open a terminal (after having installed Conda on your system) this base
environment is activated by default (as evidenced by `(base)` prepended to your
prompt). You can check what python version is installed in this environment by
running `python --version`. To see the exact path to the python executable type
`which python`.

In addition to this your computer may already have python installed in a
separate (system-wide) location outside of the Conda installation. To see if
that is the case type `conda deactivate` until your prompt is not prepended
with a Conda environment name. Then type `which python`. If a path was printed
to the terminal (*e.g.* `/usr/bin/python`) that means some python version is
already installed in that location. Check what version it is by typing `python
--version`.

Now activate the base Conda environment again by typing `conda activate` (or
the equivalent `conda activate base`) then check the python installation path
and version using `which` and `python --version` as above. See the difference?
When you activate a Conda environment your `$PATH` variable is updated so that
when you call `python` (or any other program) the system first searches the
directory of the currently active environment.

#### Different python versions

When you create a new Conda environment you can choose to install a specific
version of python in that environment as well. As an example, create an
environment containing python version `3.5` by running:

```bash
conda create -n py35 python=3.5
```

Here we name the environment `py35` but you can choose whatever name you want.

To activate the environment run:

```bash
conda activate py35
```

You now have a completely separate environment with its own python version.

Let's say you instead want an environment with python version `2.7` installed.
You may for instance want to run scripts or packages that were written for
Python 2.x and are thus incompatible with Python 3.x. Simply create the new
Conda environment with:

```bash
conda create -n py27 python=2.7
```

Activate this environment with:
```bash
conda activate py27
```

Now, switching between python versions is as easy as typing `conda activate
py35` / `conda activate py27`.

!!! note "Default python version"
    If you create an environment where none of the packages require python,
    **and** you don't explicitly install the `python` package then that new
    environment will use the python version installed in your base Conda
    environment.

### Configuring Conda

The behaviour of your Conda installation can be changed using an optional
configuration file `.condarc`. On a fresh Conda install no such file is
included but it's created in your home directory as `~/.condarc` the first time
you run `conda config`.

You can edit the `.condarc` file either using a text editor or by way of the
`conda config` command. To list all config parameters and their settings run:

```bash
conda config --show
```

Similar to Conda environment files, the configuration file is in yml syntax.
This means that the config file is structured in the form of `key:value` pairs
where the `key` is the name of the config parameter (*e.g.* `auto_update_conda`)
and the `value` is the parameter setting (*e.g.* `True`).

Adding the name of a config parameter to `conda config --show` will show only
that parameter, *e.g.* `conda config --show channels`.

You can change parameters with the `--set`, `--add`, `--append` and `--remove`
flags to `conda config`.

If you for example want to enable the 'Always yes' behaviour which makes Conda
automatically choose the `yes` option, such as when installing, you can run:

```bash
conda config --set always_yes True
```

To see details about a config parameter you can run `conda config --describe
<parameter>`. Try running it on the `channels` parameter:

```bash
conda config --describe channels
```

In the beginning of this tutorial we added Conda channels to the `.condarc`
file using `conda config --add channels`. To remove one of the channels from
the configuration file you can run:

```bash
conda config --remove channels conda-forge
```

Check your `.condarc` file to see the change. To add the *conda-forge* channel
back to the top of the `channels` simply run:

```bash
conda config --add channels conda-forge
```

To completely remove a parameter and all its values run:

```bash
conda config --remove-key <parameter>
```

For a list of Conda configuration parameters see the
[Conda configuration](https://docs.conda.io/projects/conda/en/latest/configuration.html)
page.

### Decorating your prompt

By default, Conda adds the name of the currently activated environment to the
end of your command line prompt. This is a good thing, as it makes it easier to
keep track of what environment and packages you have access to. The way this is
done in the default implementation becomes an issue when using absolute paths
for environments (specifying `conda env create -p <path/to/environment>`,
though, as the entire path will be added to the prompt. This can take up a lot
of unnecessary space, but can be solved in a number of ways.

The most straightforward way to solve this is to change the Conda configuration
file, specifically the settings of the `env_prompt` configuration value which
determines how Conda modifies your command line prompt. For more information
about this setting you can run `conda config --describe env_prompt` and to see
your current setting you can run `conda config --show env_prompt`.

By default env_prompt is set to '({default_env})' which modifies your prompt
with the active environment name if it was installed using the -n flag or if
the environment folder has a parent folder named envs/. Otherwise the full
environment path (*i.e.* the 'prefix') is displayed.

If you instead set env_prompt to '({name}) ' Conda will modify your prompt with
the folder name of the active environment. You can change the setting by
running the following:

```bash
conda config --set env_prompt '({name}) '
```

If you wish to keep the '({default_env})' behaviour, or just don't want to
change your Conda config, an alternative is to keep Conda environment folders
within a parent folder called `envs/`. This will make Conda only add the folder
name of the Conda environment to your prompt when you activate it.

As an example, say you have a project called *project_a* with the project path
`~/myprojects/project_a`. You could then install the environment for *project_a*
into a folder `~/myprojects/project_a/envs/project_a_environment`. Activating
<<<<<<< HEAD
the environment by pointing conda to it (*e.g.* conda activate
`~/myprojects/project_a/envs/project_a_environment`) will only cause your prompt
to be modified with project_a_environment.
=======
the environment by pointing Conda to it (*e.g.*
`conda activate ~/myprojects/project_a/envs/project_a_environment`) will only
cause your prompt to be modified with *project_a_environment*.
>>>>>>> 6da2e8ca

### Bash aliases for conda

Some programmers like to have aliases (_i.e._ shortcuts) for common commands.
Here are two aliases for conda that might prove useful for you.

```bash
# Activate an environment
alias coac='conda activate'

# Deactivate an environment
alias code='conda deactive'
```

Don't forget to add them to your `~/.bash_profile` if you want to use them!

### Optimising for speed

One of the greatest strengths of Conda is, unfortunately, also its greatest
weakness in its current implementation: the availability of a frankly enormous
number of packages and versions. This means that the search space for the
dependency hierarchy of any given Conda environment can become equally enormous,
leading to a (at times) ridiculous execution time for the dependency solver. It
is not uncommon to find yourself waiting for minutes for Conda to solve
a dependency hierarchy, sometimes even into the double digits. How can this be
circumvented?

Firstly, it is useful to specify as many of the `major.minor.patch` version
numbers as possible when defining your environment: this drastically reduces the
search space that Conda needs to go through. This is not always possible,
though. For example, we mentioned in the end of the *Environments in projects*
section that you might want to start out new projects without version
specifications for most packages, which means that the search space is going to
be large. Here is where another software comes into play: *Mamba*.

The [Mamba package manager](https://github.com/mamba-org/mamba) is built on-top
of Conda with some changes and additions that greatly speed up the execution
time. First of all, core parts of Mamba are written in C++ instead of Python,
like the original Conda. Secondly, it uses a different dependency solver
algorithm which is much faster than the one Conda uses. Lastly, it allows for
parallel downloading of repository data and package files with multi-threading.
All in all, these changes mean that Mamba is (currently) simply a better
version of Conda. Hopefully these changes will be incorporated into the Conda
core at some point in the future!

So, how do you get Mamba? Funnily enough, the easiest way to install it is (of
course) using Conda! Just run `conda install -n base -c conda-forge mamba`,
which will install Mamba in your `base` Conda environment. Mamba works *exactly*
the same as Conda, meaning that all you need to do is to stop using `conda <command>` 
and instead use `mamba <command>` - simple! There are only two exceptions 
to this, and that is activating and deactivating environments: you still 
have to use `conda activate` and `conda deactivate`. So transitioning into
using Mamba is actually quite easy - enjoy your shorter execution times!<|MERGE_RESOLUTION|>--- conflicted
+++ resolved
@@ -545,15 +545,9 @@
 As an example, say you have a project called *project_a* with the project path
 `~/myprojects/project_a`. You could then install the environment for *project_a*
 into a folder `~/myprojects/project_a/envs/project_a_environment`. Activating
-<<<<<<< HEAD
-the environment by pointing conda to it (*e.g.* conda activate
-`~/myprojects/project_a/envs/project_a_environment`) will only cause your prompt
-to be modified with project_a_environment.
-=======
 the environment by pointing Conda to it (*e.g.*
 `conda activate ~/myprojects/project_a/envs/project_a_environment`) will only
 cause your prompt to be modified with *project_a_environment*.
->>>>>>> 6da2e8ca
 
 ### Bash aliases for conda
 
