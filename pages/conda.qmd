---
title: Controlling your environment with Conda
subtitle: How to keep track of your software packages and their versions
format: html
---

## Introduction

Conda is a package and environment manager. As a package manager it enables you
to install a wide range of software and tools using one simple command: `conda
install`. As an environment manager it allows you to create and manage multiple
different environments, each with their own set of packages.

What are the benefits of using an environment manager? Some examples include
the ability to easily run different versions of the same package, have
different cross-package dependencies that are otherwise incompatible with
each other and, last but not least, easy installation of all the software
needed for an analysis.

Environments are of particular relevance when making bioinformatics projects
reproducible. Full reproducibility requires the ability to recreate the system
that was originally used to generate the results. This can, to a large extent,
be accomplished by using Conda to make a project environment with specific
versions of the packages that are needed in the project. You can read more about
Conda [at the Conda website](https://conda.io/projects/conda/en/latest/user-guide/concepts/index.html).

A Conda _package_ is a compressed tarball (system-level libraries, Python or
other modules, executable programs or other components). Conda keeps track of
the dependencies between packages and platforms - this means that when
installing a given package, all necessary dependencies will also be installed.

Conda packages are typically hosted and downloaded from remote so-called
_channels_. Some widely used channels for general-purpose and bioinformatics
packages are [conda-forge](https://conda-forge.org/) and
[Bioconda](https://bioconda.github.io/), respectively. Both of these are
community-driven projects, so if you're missing some package you can contribute
to the channel by adding the package to it. When installing a Conda package you
specify the package name, version (optional) and channel to download from.

A Conda _environment_ is essentially a directory that is added to your PATH and
that contains a specific collection of packages that you have installed.
Packages are symlinked between environments to avoid unnecessary duplication.

::: {.callout-note title="Different Conda flavours"}
You may come across several flavours of Conda. There's _Miniconda_, which is
the installer for Conda. The second is _Anaconda_, which is a distribution of
not only Conda, but also over 150 scientific Python packages curated by the
company by the same name (Anaconda). It's generally better to stick with the
Miniconda installation rather than installing 3 GB worth of packages you may
not even use. Then, lastly, there's the _Miniforge_ flavour that we're using
here, which is a community-driven version of Conda that's highly popular
within the scientific community.

The difference between Miniconda and Miniforge is that the former points to the
`default` channel by default (which requires an Anaconda license for commercial
purposes), while the latter points to the community-maintained `conda-forge`
channel by default. While Conda is created and owned by Anaconda the company,
Conda itself is open source - it's the `default` channel that is proprietary.
The `conda-forge` and `bioconda` channels (two of the largest channels outside
of `default`) are community-driven. Confusing? Yes. If you want this information
more in-depth you can read this [blog post by
Anaconda](https://www.anaconda.com/blog/is-conda-free).
:::

## The basics

This tutorial depends on files from the course GitHub repo. Take a look at the
[setup](../home_precourse.html) for instructions on how to set it up if, you
haven't done so already. Then open up a terminal and go to
`workshop-reproducible-research/tutorials/conda`. Instructions below assume that
you are standing in `workshop-reproducible-research/tutorials/conda/` unless
otherwise specified (_e.g._ if it says "create a file", it means save it in
`workshop-reproducible-research/tutorials/conda/`).

Let's assume that you are just about to start a new exciting research project
called _Project A_.

### Creating Conda environments

- Let's make our first Conda environment:

```bash
conda create -n project_a fastqc
```

This will create an environment called `project_a`, containing FastQC.

You should see something like this printed to the terminal:

```
Channels:
 - conda-forge
 - bioconda
Platform: osx-arm64 # <- Your platform may differ
```

This is Conda telling you which channels it is looking in for the package you
requested. If you followed the
[pre-course](../home_precourse.html#configuring-conda) instructions and added
the `conda-forge` and `bioconda` channels to your conda configuration, you
should see them listed here. If you had not configured Conda to use these
channels, you would have to specify them when installing packages, _e.g._ `conda
install -c bioconda fastqc`.

Further down you will see something like this:

```
The following NEW packages will be INSTALLED:

  fastqc             bioconda/noarch::fastqc-0.12.1-hdfd78af_0
  <more packages>
```

This shows that the `fastqc` package will be installed from the `bioconda`
channel (the `noarch` part shows that the package is not specific to any
computer architecture). In the example above we see that version `0.12.1` will
be installed. The `hdfd78af_0` part is a unique build string that is used to
differentiate between different builds of the same package version.

- Once it is done, you can activate the environment:

```bash
conda activate project_a
```

By default, Conda will add information to your prompt telling you which
environment that is active.

- To see all your environments you can run:

```bash
conda info --envs
```

The active environment will be marked with an asterisk.

- To see the installed packages and their versions in the active environment,
  run:

```bash
conda list
```

- To save the installed packages to a file, run:

```bash
conda env export --from-history > environment.yml
```

Where `--from-history` only reports the packages requested to be installed
and not additional dependencies. A caveat is that if no version was
originally specified, then it is not included in the export file either.

- Now, deactivate the environment by running `conda deactivate`.
- List all environments again. Which environment is now marked as active?
- Try to run FastQC:

```bash
fastqc --version
```

- Did it work? Activate your `project_a` environment and run the `fastqc
--version` command again. Does it work now?

Hopefully the FastQC software was not found in your base environment (unless
you had installed it previously), but worked once your environment was
activated.

### Adding more packages

- Now, let's add another package (_MultiQC_) to our environment using `conda
install`. Make sure that `project_a` is the active environment first.

```bash
conda install multiqc
```

- If we don't specify the package version, the latest available version will be
  installed. What version of MultiQC got installed?
- Run the following to see what versions are available:

```bash
conda search multiqc
```

- Now try to install a different version of MultiQC, _e.g._:

```bash
conda install multiqc=1.13
```

Read the information that Conda displays in the terminal. It probably asks if
you want to downgrade the initial MultiQC installation to the one specified
here (`1.13` in the example). You can only have one version of a given package
in a given environment.

Let's assume that you will have sequencing data in your Project A, and want to
use the latest BBMap software to align your reads.

- Find out what versions of BBMap are available in the Bioconda channel using
  `conda search -c bioconda bbmap`.
- Now install the _latest_ available version of BBMap in your `project_a`
  environment.

Let's further assume that you have an old project (called _Project Old_) where
you know you used BBMap `37.10`. You just got back reviewer comments and they
want you to include some alignment statistics. Unfortunately, you haven't saved
that information so you will have to rerun the alignment. Now, it is essential
that you use the same version of BBMap that your results are based on,
otherwise the alignment statistics will be misleading. Using Conda environments
this becomes simple. You can just have a separate environment for your old
project where you have an old version of BBMap without interfering with your
new Project A where you want the latest version.

- Make a new environment for your old project:

```bash
conda create -n project_old -c bioconda bbmap=37.10
```

- List your environments (do you remember the command?).
- Activate `project_old` and check the BBMap version (`bbmap.sh --version`).
- Activate `project_a` again and check the BBMap version.

### Removing packages

Now let's try to remove an installed package from the active environment:

```bash
conda remove multiqc
```

- Run `conda deactivate` to exit your active environment.
- Now, let's remove an environment:

```bash
conda env remove -n project_old
```

After making a few different environments and installing a bunch of packages,
Conda can take up some disk space. You can remove unnecessary files with the
command:

```bash
conda clean -a
```

This will remove package tar-balls that are left from package installations,
unused packages (_i.e._ those not present in any environments), and cached
data.

::: {.callout-note title="Quick recap"}
In this section we've learned:

- How to use `conda install` for installing packages on the fly.
- How to create, activate and change between environments.
- How to remove packages or environments and clean up.
:::

## Working with environments

We have up until now specified which Conda packages to install directly on the
command line using the `conda create` and `conda install` commands. For working
in projects this is not the recommended way. Instead, for increased control and
reproducibility, it is better to use an _environment file_ (in [YAML
format](https://en.wikipedia.org/wiki/YAML)) that specifies the packages,
versions and channels needed to create the environment for a project.

Throughout these tutorials we will use a case study where we analyse an RNA-seq
experiment with the multi-resistant bacteria MRSA (please see the
[introduction](introduction.html)). You will now start to make a Conda YAML file
for this MRSA project. The file will contain a list of the software and versions
needed to execute the analysis code.

In this Conda tutorial, all code for the analysis is available in the script
`code/run_qc.sh`. This code will download the raw FASTQ-files and subsequently
run quality control on these using the FastQC software.

### Working with environments

We will start by making a Conda YAML-file that contains the required packages to
perform these two steps. Later in the course, you will update the Conda
YAML-file with more packages, as the analysis workflow is expanded.

- Let's get going! Make a YAML file called `environment.yml` looking like
  this, and save it in the current directory (which should be
  `workshop-reproducible-research/tutorials/conda`):

```yml
channels:
  - conda-forge
  - bioconda
dependencies:
  - fastqc=0.12.1
```

- Now, make a new Conda environment from the YAML file (note that here the
  command is `conda env create` as opposed to `conda create` that we used
  before):

```bash
conda env create -n project_mrsa -f environment.yml
```

::: {.callout-tip}
You can also specify exactly which channel a package should come from
inside the environment file, using the `channel::package=version`
syntax.
:::

::: {.callout-tip}
Instead of the `-n` flag you can use the `-p` flag to set the full path to
where the Conda environment should be installed. In that way you can
contain the Conda environment inside the project directory, which does make
sense from a reproducibility perspective, and makes it easier to keep track
of what environment belongs to what project. If you don't specify `-p` the
environment will be installed in the `envs/` directory inside your
Conda installation path.
:::

- Activate the environment!

- Now we can run the code for the MRSA project found in `code/run_qc.sh`
  by running `bash code/run_qc.sh`. Do this! (You can also open the file
  and run the commands manually if you prefer.)

This should download the project FASTQ files and run FastQC on them (as
mentioned above).

- Check your directory contents (`ls -Rlh`, or in your file browser). It should
  now have the following structure:

```no-highlight
   conda/
    |
    |- code/
    |   |- run_qc.sh
    |
    |- data/
    |   |- SRR935090.fastq.gz
    |   |- SRR935091.fastq.gz
    |   |- SRR935092.fastq.gz
    |
    |- results/
    |   |- fastqc/
    |       |- SRR935090_fastqc.html
    |       |- SRR935090_fastqc.zip
    |       |- SRR935091_fastqc.html
    |       |- SRR935091_fastqc.zip
    |       |- SRR935092_fastqc.html
    |       |- SRR935092_fastqc.zip
    |
    |- environment.yml
```

Note that all that was needed to carry out the analysis and generate these
files and results was `environment.yml` (that we used to create a Conda
environment with the required packages) and the analysis code in
`code/run_qc.sh`.

### Keeping track of dependencies

Projects can often be quite large and require lots of dependencies; it can feel
daunting to try to capture all of that in a single Conda environment, especially
when you consider potential incompatibilities that may arise. It can therefore
be a good idea to start new projects with an environment file with each package
you know that you will need to use, but without specifying exact versions
(except for those packages where you _know_ you need a specific version).
This will install the latest compatible versions of all the specified
software, making the start-up and installation part of new projects easier. You
can then add the versions that were installed to your environment file
afterwards, ensuring future reproducibility.

There is one command that can make this easier: `conda env export`. This allows
you to export a list of the packages you've already installed, including their
specific versions, meaning you can easily add them after the fact to your
environment file. If you use the `--no-builds` flag, you'll get a list of the
packages minus their OS-specific build specifications, which is more useful for
making the environment portable across systems. This way, you can start with an
environment file with just the packages you need (without version), which will
install the most up-to-date version possible, and then add the resulting
version back in to the environment file using the `export` command!

::: {.callout-note title="Quick recap"}
In this section we've learned:

- How to define our Conda environment using a YAML-file.
- How to use `conda env create` to make a new environment from a YAML-file.
- How to use `conda env export` to get a list of installed packages.
- How to work in a project-like setting.
:::

## Extra material

The following extra material contains some more advanced things you can do with
Conda and the command line in general, which is not part of the main
course materials. All the essential skills of are covered by the previous
section: the material here should be considered tips and tricks from people who
use Conda as part of their daily work. You thus don't need to use these
things unless you want to, and you can even skip this part of the lesson if
you like!

### Configuration

The behaviour of your Conda installation can be changed using an optional
configuration file `.condarc`. On a fresh Conda install no such file is
included but it's created in your home directory as `~/.condarc` the first time
you run `conda config`.

You can edit the `.condarc` file either using a text editor or by way of the
`conda config` command. To list all config parameters and their settings run:

```bash
conda config --show
```

Similar to Conda environment files, the configuration file is in YAML syntax.
This means that the config file is structured in the form of `key:value` pairs
where the `key` is the name of the config parameter (_e.g._ `auto_update_conda`)
and the `value` is the parameter setting (_e.g._ `True`).

Adding the name of a config parameter to `conda config --show` will show only
that parameter, _e.g._ `conda config --show channels`.

You can change parameters with the `--set`, `--add`, `--append` and `--remove`
flags to `conda config`.

If you for example want to enable the 'Always yes' behaviour which makes Conda
automatically choose the `yes` option, such as when installing, you can run:

```bash
conda config --set always_yes True
```

To see details about a config parameter you can run `conda config --describe
parameter`. Try running it on the `channels` parameter:

```bash
conda config --describe channels
```

In the beginning of this tutorial we added Conda channels to the `.condarc`
file using `conda config --add channels`. To remove one of the channels from
the configuration file you can run:

```bash
conda config --remove channels conda-forge
```

Check your `.condarc` file to see the change. To add the _conda-forge_ channel
back to the top of the `channels` simply run:

::: {.callout-note title="Multiple config files"}
You can have multiple `.condarc` in different locations, and when using the
Miniforge installer (like in the pre-course setup) you automatically get an
additional one inside your Miniforge installation directory; you can use `conda
config --show-sources` to see exactly where it is. While the commands we ran
only changes the one in your home directory, Conda will still pick up the
configuration coming from the Miniforge installation as well (as well as any
other config files you may have), resulting in a union of your multiple configs.
You can remove the one added by Miniforge by default it you like.
:::

```bash
conda config --add channels conda-forge
```

To completely remove a parameter and all its values run:

```bash
conda config --remove-key parameter
```

For a list of Conda configuration parameters see the
[Conda configuration](https://docs.conda.io/projects/conda/en/latest/configuration.html)
page.

### Managing Python versions

With Conda environments it's possible to keep several different versions of
Python on your computer at the same time, and switching between these
versions is very easy. However, a single Conda environment can only contain
one version of Python.

#### Your current Python installation

The `base` environment has its own version of Python installed.
When you open a terminal (after having installed Conda on your system)
this base environment is activated by default (as evidenced by `(base)`
prepended to your prompt). You can check what Python version is installed in
this environment by running `python --version`. To see the exact path to the
Python executable type `which python`.

In addition to this your computer may already have Python installed in a
separate (system-wide) location outside of the Conda installation. To
see if that is the case type `conda deactivate` until your prompt is not
prepended with a Conda environment name. Then type `which python`. If a path
was printed to the terminal (_e.g._ `/usr/bin/python`) that means some
Python version is already installed in that location. Check what version it
is by typing `python --version`.

Now activate the `base` environment again by typing `conda activate` (or
the equivalent `conda activate base`) then check the Python installation path
and version using `which` and `python --version` as above. See the difference?
When you activate an environment your `$PATH` variable is updated so that
when you call `python` (or any other program) the system first searches the
directory of the currently active environment.

#### Different Python versions

When you create a new Conda environment you can choose to install a specific
version of Python in that environment as well. As an example, create an
environment containing Python version `3.5`:

::: {.callout-note}

Python versions older than `v3.8.5` are not available for Macs with the M-series
chips, so if you are using one of those you will need to add `--subdir osx-64`
to the command, _e.g._:

```bash
conda create --subdir osx-64 -n py35 python=3.5
```
:::

```bash
conda create -n py35 python=3.5
```

Here we name the environment `py35` but you can choose whatever name you want.

To activate the environment run:

```bash
conda activate py35
```

You now have a completely separate environment with its own Python version.

Let's say you instead want an environment with Python version `2.7` installed.
You may for instance want to run scripts or packages that were written for
Python 2.x and are thus incompatible with Python 3.x. Simply create the new
Conda environment with:

```bash
conda create -n py27 python=2.7
```

Activate this environment with:

```bash
conda activate py27
```

Now, switching between Python versions is as easy as typing `conda activate
py35` / `conda activate py27`.

::: {.callout-note}
If you create an environment where none of the packages require Python,
_and_ you don't explicitly install the `python` package then that new
environment will use the Python version installed in your `base` environment.
:::

### Decorating your prompt

By default, the name of the currently activated environment is added to your
command line prompt. This is a good thing, as it makes it easier to keep
track of what environment and packages you have access to. The way this is
done in the default implementation becomes an issue when using absolute paths
for environments (specifying `conda env create -p path/to/environment`,
though, as the entire path will be added to the prompt. This can take up a lot
of unnecessary space on your screen, but can be solved in a number of ways.

The most straightforward way to solve this is to change the Conda configuration
file, specifically the settings of the `env_prompt` configuration value which
determines how Conda modifies your command line prompt. For more information
about this setting you can run `conda config --describe env_prompt` and to see
your current setting you can run `conda config --show env_prompt`.

By default `env_prompt` is set to `({default_env})` which modifies your prompt
with the active environment name if it was installed using the `-n` flag or if
the environment folder has a parent folder named `envs/`. Otherwise the full
environment path (_i.e._ the 'prefix') is displayed.

If you instead set `env_prompt` to `({name}) ` Conda will modify your prompt
with the folder name of the active environment. You can change the setting by
running `conda config --set env_prompt '({name}) '`

If you wish to keep the `({default_env})` behaviour, or just don't want to
change your Conda config, an alternative is to keep Conda environment folders
within a parent folder called `envs/`. This will make Conda only add the folder
name of the Conda environment to your prompt when you activate it.

As an example, say you have a project called _project_a_ with the project path
`~/myprojects/project_a`. You could then install the environment for _project_a_
into a folder `~/myprojects/project_a/envs/project_a_environment`. Activating
the environment by pointing Conda to it (_e.g._
`conda activate ~/myprojects/project_a/envs/project_a_environment`) will only
cause your prompt to be modified with _project_a_environment_.

### Bash aliases for conda

Some programmers like to have aliases (_i.e._ shortcuts) for common commands.
Two aliases that might be useful for you are `alias coac='conda activate'` and
`alias code='conda deactivate'`. Don't forget to add them to your
`~/.bash_profile` if you want to use them!

### Rolling back to an earlier version of the environment

The history of the changes to an environment are automatically tracked. You can
see revisions to an environment by using:

```bash
conda list --revisions
```

Which shows each revision (numbered) and what's installed.

You can revert back to particular revision using:

```bash
conda install --revision 5
```

### Mamba, the drop-in Conda replacement

There is another piece of software that is built on top of Conda as a drop-in
replacement for it: _Mamba_. The reason for Mamba's existence is that it used to
have a better solver algorithm for the dependency tree than Conda did. These
days, however, this algorithm is included in Conda as the default. There is
still some minor reasons you might want to use Mamba, however, the first of
which being that Mamba re-implements Conda in C++, which runs slightly faster
than the Python-based Conda. This only yields a minor speed increase compared to
the dependency-tree algorithm, though, so don't expect major differences in
execution time between Conda and Mamba. Another reason is that Mamba colours its
output, which is nice if you care about that sort of thing. If you installed
Conda as described in the pre-course material you'll, conveniently, already have
installed Mamba as well!

### Pixi, for a faster, project-centric approach

Pixi is another package management tool that builds on the Conda ecosystem but
<<<<<<< HEAD
which has a more project-centric approach. 

Installing Pixi is simple. Just run:

```bash
curl -fsSL https://pixi.sh/install.sh | bash
```

Then restart your shell and make sure that Pixi is installed by running `pixi
--version`.

Each Pixi 'project' is tied to a specific folder that contains a `pixi.toml` manifest
file describing the project. An example of a `pixi.toml` file could look like
this:
=======
which has a more organised, project-centric approach. Pixi does not have a
`base` environment either, which is a very nice feature, as you can completely
focus on the environments that your projects need without. The project-centric
approach also makes it easy to have multiple environments together. Importantly,
Pixi is also significantly faster than both Conda and Mamba. Indeed, several of
the teachers here at the course have moved away from using Conda/Mamba and now
almost exclusively use Pixi instead.

::: {.callout-tip}
If Pixi is so good, why is it in the "extra materials" section rather than as a
replacement for Conda? Firstly, Conda is still widely adopted throughout the field,
not only as a stand-alone tool, but it's also widely integrated into _other_
tools such as IDEs, workflow managers, _etc._. Secondly, Pixi still uses the
Conda ecosystem with channels, packages, _etc._, so learning Conda is still time
well spent, as a lot of it transfers directly to Pixi.
:::

Each Pixi _project_ is tied to a specific folder that contains a `pixi.toml`
manifest file describing the project; the TOML format is similar to the YAML
format we've already used in Conda, but with some structural differences. An
example of a minimal `pixi.toml` file could look like this:
>>>>>>> 940fd38d

```{.toml filename="pixi.toml"}
[project]
name = "project_mrsa"
channels = ["conda-forge", "bioconda"]
platforms = ["linux-64", "osx-64"]
````

::: {.callout-tip}
If you are using VSCode you can install an extension to get syntax highlighting
for TOML files. Search for "TOML Support" in the extensions marketplace.
:::

The `pixi.toml` file is built up of several 'tables' which are collections of
key/value pairs. In the example above we have the `[project]` table which
defines general information about the project, for example the project name, the
Conda channels to use and which platforms the project should be compatible with.
These are the minimum requirements for a `pixi.toml` file.

But you can also add a lot more information to this table, such as `authors`,
`description`, `version`, `license`, `homepage` _etc._

The easiest way to start a new project with Pixi is to run `pixi init` in the
project folder. This will create a `pixi.toml` file with some default values
that you can then edit to fit your project. Try this out in the
`tutorials/conda/` folder!

Make sure you are in the `tutorials/conda/` folder and run:

```bash
pixi init
```

This will create a `pixi.toml` file in the folder. Open it up and take a look.

You should see something similar to the example above, but likely Pixi also
added the `authors` key (where the value is the name and email address taken
from your global git configuration), a `description` and a `version`. You can
edit these values as you see fit.

Let's add the `bioconda` channel to the `channels` list. Edit the `channels`
key/value pair in the `pixi.toml` file so it looks like this:

```{.toml filename="pixi.toml"}
channels = ["conda-forge", "bioconda"]
```

At the end of the file there should also be two empty placeholder tables:
`[tasks]` and `[dependencies]`. The tasks table allows you to add custom shell
commands to your project. You can leave the tasks table empty as we won't go
through it in this tutorial, but you can read more about this in the [Pixi
documentation](https://pixi.sh/latest/reference/pixi_manifest/#the-tasks-table).

Let's instead focus on the `[dependencies]` table. This is where you specify the
software dependencies for your project, similar to how you add package names and
versions in a Conda environment file. These dependencies can be specified in
several ways, the most simple being _e.g._:

```{.toml}
[dependencies]
python = "*"
```

This will install the most recent version (the `*` character is a wildcard which
translates into 'any version') of Python available in the channels specified in
the `channels` key. You can also specify an explicit version number, _e.g._
`python = "3.8"` or combine this with an operator, _e.g._ `python = ">=3.8"` to
specify that you want Python version 3.8 or later.

Let's add the `fastqc` package to the `[dependencies]` table. Edit this section
in the `pixi.toml` file so it looks like this:

```{.toml filename="pixi.toml"}
[dependencies]
fastqc = "*"
```

Now let's use the `pixi.toml` file to create the environment for the project. Run:

```bash
pixi install
```

Pixi will download and install the packages specified under the `[dependencies]`
table (for now just `fastqc`) and then report:

```bash
✔ The default environment has been installed.
```

You should now see a new file `pixi.lock` inside your current folder. This file
was generated by Pixi during the `install` step and contains information about
the environment that was created and the packages it contains. Importantly, the
lock file should be treated as read-only, **never edit this file by hand**.

If you list hidden files and folder inside the directory (`ls -l`) you will also
see a `.pixi/` folder. This, or more specifically the `.pixi/envs/default/`
folder, is where the environment is stored by default. You can define several
[environments](https://pixi.sh/latest/reference/pixi_manifest/#the-feature-and-environments-tables)
in the `pixi.toml` file and each environment will get a sub folder in
`.pixi/envs/`. Here we only have one environment, the `default` environment.

So how do you activate the environment? You can do this by running:

```bash
pixi shell
```

This will start a new shell in the project environment and as you can see the
name of the project is now prepended to the prompt. Try to run `fastqc
--version` to see that the software is installed and working. To exit the
shell/environment simply type `exit` (or hit `Ctrl+D`).

Let's add a few more packages to the `[dependencies]` table. Edit the
`pixi.toml` file so that the `[dependencies]` table looks like this:

```{.toml filename="pixi.toml"}
[dependencies]
fastqc = "*"
multiqc = "*"
seqtk = "*"
snakemake = ">=8"
bowtie2 = "*"
samtools = "*"
subread = "*"
```

Now directly run `pixi shell` from the command line. Because you updated the
`pixi.toml` file Pixi will automatically detect that the environment needs to be
updated and will do so before starting the shell. Consequently, the `pixi.lock`
file will be updated to reflect the new environment. Try running _e.g._
`snakemake --version` to see that the new software is installed and working.

::: {.callout-tip}
To see which packages are installed in the environment you can run `pixi list`
from inside the project directory.
:::

This was a very short introduction to Pixi, focusing on how it can be used to
achieve the same type of functionality as Conda. As you can see, in Pixi the
emphasis is on projects rather than environments. Whether this makes your work
more organised and easier to manage is for you to decide.

There is much more you can do with this tool though so if you want to learn more
about it you can read the [Pixi documentation](https://pixi.sh/latest/).<|MERGE_RESOLUTION|>--- conflicted
+++ resolved
@@ -640,25 +640,9 @@
 ### Pixi, for a faster, project-centric approach
 
 Pixi is another package management tool that builds on the Conda ecosystem but
-<<<<<<< HEAD
-which has a more project-centric approach. 
-
-Installing Pixi is simple. Just run:
-
-```bash
-curl -fsSL https://pixi.sh/install.sh | bash
-```
-
-Then restart your shell and make sure that Pixi is installed by running `pixi
---version`.
-
-Each Pixi 'project' is tied to a specific folder that contains a `pixi.toml` manifest
-file describing the project. An example of a `pixi.toml` file could look like
-this:
-=======
 which has a more organised, project-centric approach. Pixi does not have a
 `base` environment either, which is a very nice feature, as you can completely
-focus on the environments that your projects need without. The project-centric
+focus on the environments that your projects needs. The project-centric
 approach also makes it easy to have multiple environments together. Importantly,
 Pixi is also significantly faster than both Conda and Mamba. Indeed, several of
 the teachers here at the course have moved away from using Conda/Mamba and now
@@ -673,11 +657,19 @@
 well spent, as a lot of it transfers directly to Pixi.
 :::
 
+Installing Pixi is simple. Just run:
+
+```bash
+curl -fsSL https://pixi.sh/install.sh | bash
+```
+
+Then restart your shell and make sure that Pixi is installed by running `pixi
+--version`.
+
 Each Pixi _project_ is tied to a specific folder that contains a `pixi.toml`
 manifest file describing the project; the TOML format is similar to the YAML
 format we've already used in Conda, but with some structural differences. An
 example of a minimal `pixi.toml` file could look like this:
->>>>>>> 940fd38d
 
 ```{.toml filename="pixi.toml"}
 [project]
