--- conflicted
+++ resolved
@@ -1,146 +1,14 @@
-<<<<<<< HEAD
-[Nextflow](https://www.nextflow.io/) is another *workflow management system*,
-and is (along with Snakemake) one of the most common such systems within the
-academic community.
-=======
 [Nextflow](https://www.nextflow.io/) is a *workflow management system* (WMS),
 and is one of the most common such systems within the bioinformatic and
 academic communities. These systems are important for scientific
 reproducibility in that they greatly facilitate keeping track of which files
 have been processed in what way throughout an entire project.
->>>>>>> 25ea2257
 
 Nextflow is built from the ground-up to be portable, scalable, reproducible and
 usable in a platform-agnostic sense. This means that any workflow you write in
 Nextflow can be run locally on your laptop, a computer cluster or a cloud
 service (as long as your architecture has the necessary computational
 resources). You can also define the compute environment in which each task is
-<<<<<<< HEAD
-carried out, just like in Snakemake. Nextflow has a large community centered
-around it, including the [nf-core](https://nf-co.re/) curated collection of
-high quality pipelines used by *e.g.* the [National Genomics Infrastructure](https://ngisweden.scilifelab.se/).
-
-# Differences between Nextflow and Snakemake
-
-There are several major differences between Snakemake and Nextflow, both in how
-they work and in their underlying philosophies, summarised by the following
-table:
-
-<table class="table table-hover table-condensed" border=1; style="width:600px; margin-left:auto; margin-right:auto;">
-    <thead style="background-color:#DAE7F1">
-        <tr>
-            <td style="padding:5px"> <font size="3"></td>
-            <td style="padding:5px"> <font size="3"><b> Snakemake </b> </td>
-            <td style="padding:5px"> <font size="3"><b> Nextflow </b> </td>
-        </tr>
-    </thead>
-    <tr>
-        <td style="padding:5px"> <font size="3"> <b>Language</b> </td>
-        <td style="padding:5px"> <font size="3"> Python </td>
-        <td style="padding:5px"> <font size="3"> Groovy </td>
-    </tr>
-    <tr>
-        <td style="padding:5px"> <font size="3"> <b>Data</b> </td>
-        <td style="padding:5px"> <font size="3"> Everything is a file </td>
-        <td style="padding:5px"> <font size="3"> Can use both files and values </td>
-    </tr>
-    <tr>
-        <td style="padding:5px"> <font size="3"> <b>Execution</b> </td>
-        <td style="padding:5px"> <font size="3"> Working directory </td>
-        <td style="padding:5px"> <font size="3"> Each task is isolated in it's own directory </td>
-    </tr>
-    <tr>
-        <td style="padding:5px"> <font size="3"> <b>Philosophy</b> </td>
-        <td style="padding:5px"> <font size="3"> "Pull" </td>
-        <td style="padding:5px"> <font size="3"> "Push" </td>
-    </tr>
-    <tr>
-        <td style="padding:5px"> <font size="3"> <b>Dry runs</b>  </td>
-        <td style="padding:5px"> <font size="3"> Yes </td>
-        <td style="padding:5px"> <font size="3"> No </td>
-    </tr>
-    <tr>
-        <td style="padding:5px"> <font size="3"> <b>Track code changes</b> </td>
-        <td style="padding:5px"> <font size="3"> No </td>
-        <td style="padding:5px"> <font size="3"> Yes </td>
-    </tr>
-</table>
-
-Starting from the top with the most obvious and perhaps superficial difference:
-**language**. Snakemake is, as you know, based on Python, whereas Nextflow is
-based on Groovy (which is a superset of the Java language). You don't need to
-know Groovy to be able to use Nextflow though, just as you don't really need to
-know Python to use Snakemake.
-
-Moving on to **data**: Input and output in Snakemake are files, whereas
-Nextflow uses objects, which can be files, environment variables, or arbitrary
-data structures, transmitted through so-called *channels*. Channels are
-asynchronous first-in-first-out streams of data that connect a workflow's
-various inputs and outputs. A common use-case is, for example, to define
-a channel which passes objects containing both sample data files and their
-corresponding sample names, which can simplify coding. Nextflow also defines
-channel operators; functions that allow you to manipulate channel contents in
-powerful ways, although they can be tricky to use when you first start working
-with them.
-
-In Snakemake, the entire workflow and each rule is **executed** in the working
-directory, while Nextflow executes each individual *task* (an instance of
-a *process* - the equivalent of a rule in Snakemake) within an isolated
-environment in a directory of its own. This greatly simplifies testing and
-debugging, as you can always go into a process' directory and see exactly which
-files it has access to and which code was executed. This general structure
-means that you need to think less about full paths for all the workflow's in-
-and output files, as the locations of all the files are fully taken care of by
-Nextflow - the only thing you need to care about are the final output file
-paths.
-
-Snakemake uses a "pull"-**philosophy** similar to its inspiring predecessor
-[make](https://www.gnu.org/software/make/), meaning that you define a number of
-rules with inputs and outputs and then ask for the specific result you want,
-*i.e.* the final output files (usually defined in an `all` rule). Snakemake will
-work backwards from the final outputs you desired and find whatever combination
-of inputs and rules it needs to give them to you. This means that you always
-know exactly which files are going to be created and manipulated in all steps of
-the workflow even before it is executed, which is a nice thing to know. Nextflow
-works in the opposite way, *i.e.* with a "push"-philosophy: you define a number
-of processes with inputs and outputs, and then give the first inputs to
-Nextflow. It will run the first process using those inputs, pass them to the
-second process, then the third, and so on until it reaches the final outputs of
-the workflow. This means you don't define file paths to each process'
-input/output definitions like you do in Snakemake, only which files you want in
-the end. This can potentially remove some pitfalls and issues sometimes
-seen with *e.g.* wildcards in Snakemake, but it also front-loads some of the
-complexity to channel creation instead.
-
-The philosophy above means that Nextflow doesn't know exactly which files
-are going to be created and manipulated during a run, which is both good and
-bad. The bad means that you can't really do **dry runs** in Nextflow in the same
-simple manner as in Snakemake (there is, however, something similar called
-[stubs](https://github.com/nextflow-io/nextflow/blob/master/docs/process.rst#stub)).
-On the other hand, something good about this is that Nextflow handles variable
-inputs and outputs very well, making dynamic analyses easy to work with, *e.g.*
-processes where you don't know the exact number of output files.
-
-Lastly, both Snakemake and Nextflow can automatically determine which rules or
-processes need to be re-run when something has changed, but they do it in
-slightly different ways. Snakemake only checks if any of the input files are
-newer than the output files, while Nextflow also **tracks code updates, changes
-of software environment, and changes in input values**. This means that if you
-update a script that is run on some unchanged data in Nextflow, it will re-run
-the corresponding process automatically; the same is not true for Snakemake,
-where you need to specify that you want to re-run the workflow from that
-specific rule (*i.e.* using `-R <rule>`).
-
-# The aim of this tutorial
-
-With all that said, both Nextflow and Snakemake are excellent systems for
-workflow management, and you can do basically everything in either: your choice
-is very much up to your personal preference and what you think is most
-important. We suggest that you try both and get a feel for them, and then
-decide which you like the most. The idea is that you should have a rough idea
-of both Snakemake and Nextflow after the course, so that you may continue in
-what manner you think suits you the best.
-=======
 carried out on a per-task basis. You might thus develop your workflow on your
 local computer using a minimal test dataset, but run the full analyses with all
 samples on *e.g.* a computer cluster. Nextflow can work on both files and
@@ -153,7 +21,6 @@
 Nextflow has a large community centered around it, including the
 [nf-core](https://nf-co.re/) curated collection of high quality pipelines used
 by *e.g.* the [National Genomics Infrastructure](https://ngisweden.scilifelab.se/).
->>>>>>> 25ea2257
 
 This tutorial depends on files from the course GitHub repo. Take a look at the
 [setup](pre-course-setup) for instructions on how to set it up if you haven't
