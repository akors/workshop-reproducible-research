--- conflicted
+++ resolved
@@ -95,11 +95,7 @@
 of processes with inputs and outputs, and then give the first inputs to
 Nextflow. It will run the first process using those inputs, pass them to the
 second process, then the third, and so on until it reaches the final outputs of
-<<<<<<< HEAD
-the workflow. This means you don't need to define file paths to each process'
-=======
 the workflow. This means you don't define file paths to each process'
->>>>>>> 2953cfeb
 input/output definitions like you do in Snakemake, only which files you want in
 the end. This can potentially remove some of the pitfalls and issues sometimes
 seen with *e.g.* wildcards in Snakemake, but it also front-loads some of the
