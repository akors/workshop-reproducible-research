--- conflicted
+++ resolved
@@ -45,21 +45,11 @@
 }
 ```
 
-<<<<<<< HEAD
-This looks a bit more complicated than the single rule we had in the Snakemake
-tutorial for the same workflow, but there are reasons for that as we'll see in a
-moment. Here we have three separate parts. The first part enables the DSL2 
-(*Domain Specific Language 2*) functionality, and is required to use some of the
-newer and more powerful features of Nextflow. The next part is the workflow 
-definition, while the last is a *process*, equivalent to Snakemake's rules. 
-Let's go through the last two in more detail!
-=======
 Here we have three separate parts. The first part enables the DSL2 (*Domain
 Specific Language 2*) functionality, and is required to use some of the newer
 and more powerful features of Nextflow. The next part is the *workflow
 definition*, while the last is a *process*. Let's go through the last two in
 more detail!
->>>>>>> 25ea2257
 
 > **Nextflow comments** <br>
 > Double-slashes (`//`) are used for comments in Nextflow.
@@ -82,14 +72,6 @@
 > convention to use UPPERCASE letters for processes. You do not have to follow
 > this if you don't want, but we do so here.
 
-<<<<<<< HEAD
-Notice that there is a difference between how the inputs and outputs are
-declared? The `output` is an explicit string (*i.e* surrounded by quotes), while
-the input is a variable named `file`. The reason for this is that processes are
-like functions, meaning they can have have varying inputs (and arguments in
-general). There is one part of the process definition that has no equivalent in
-Snakemake, and that is the `publishDir` directive. This tells
-=======
 Let's ignore the first for now and focus on the last three. The `input` and
 `output` sections are exactly what they sound like: inputs and outputs for this
 specific process. Notice that there is a difference between how the inputs and
@@ -100,7 +82,6 @@
 moment.
 
 Let's move on to the first section: `publishDir`. What this does is tell
->>>>>>> 25ea2257
 Nextflow where the output of the process should be stored when it is finished;
 setting `mode` to `"copy"` just means that we want to copy the output files to
 the publishing directory, rather than using a symbolic link (which is the
@@ -190,16 +171,9 @@
 
 Having to manually change inputs and outputs like you just did is not really
 ideal, is it? Hard-coding things is rarely good, so let's try to change that.
-<<<<<<< HEAD
-What we need is a way to use the same name for each input file, something that
-does something similar to *wildcards* in Snakemake. Here is where one of the
-features of Nextflow really shines: being able to parse values *alongside* files
-in channels!
-=======
 What we need is a way to use the sample name for each input file. Here is where
 one of the features of Nextflow really shines: being able to parse values
 *alongside* files in channels!
->>>>>>> 25ea2257
 
 * Change the channel definition to the following:
 
