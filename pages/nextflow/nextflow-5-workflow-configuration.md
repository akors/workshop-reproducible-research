We've so far been working with a relatively non-generalised workflow: it's got
hard-coded inputs, paths and genome references. This is perfectly fine for a
project that is purely aimed at getting reproducible results (which is the full
extent of what you want in a lot of cases), but it can be made a lot more
generalisable. Let's go through the MRSA workflow and see what can be improved!

# Configuration basics

One of the things that allow generalisability of Nextflow workflows is
*parameters*, which hold information and values that can be changed directly on
the command-line at the time of execution. One use of parameters in our MRSA
workflow is to remove the hard-coded `results` output directory, for example.
<<<<<<< HEAD
Parameters can be written in the following form:
=======
Parameters can be written on the following form:
>>>>>>> f41c8ea9

```nextflow
params {
    parameter_1 = "some/data/path"      // A string parameter
    parameter_2 = 42                    // A value parameter
    parameter_3 = ["a", "b", "c", "d"]  // A list parameter
}
```

You would then refer to these parameters using *e.g.* `params.parameter_1`
anywhere you need to in the workflow. The parameters are not put into the
`main_mrsa.nf` file, but rather into a *configuration file*. The default name of this
file is `nextflow.config` and if such a file is present it will be used 
automatically by Nextflow (to supply a config file with another name use 
`nextflow -c <path-to-config-file> run main_mrsa.nf`)

* Create a configuration file and add a parameter for the `results` output
  directory.

* Use your newly created parameter in the `publishDir` directory of a process
  (it'll be in the form of `${params.resultsdir}/some/other/path`, for example).
  Run your workflow to see if it worked.

> **Tip** <br>
> Instead of manually changing all the hard-coded directories in your
> workflow you can use the following little `sed` command, which will do it for
> you: `sed 's/\"results\//\"${params.resultsdir}\//g' main_mrsa.nf > tmp; mv tmp
> main_mrsa.nf`. In case you used a parameter name other than 'resultsdir' update the 
> command accordingly.

# Command line parameters

Parameters can be changed on-the-fly when executing workflows like so: `nextflow
run main_mrsa.nf --parameter_name some_value`

* Run your workflow using the parameter you previously created, but pick
  something other than the default value!

You should now have a new directory containing all the results! This is highly
useful if you want to keep track of separate runs of a workflow with different
software parameters, for example: `nextflow run main.nf --important_param value1
--resultsdir value1`, or simply want to keep the results of separate versions of
the same workflow. You can, of course, also change parameters directly in the
configuration file, rather than on the command line!

# Configuring inputs

Remember the input for the MRSA workflow, the `ch_sra_ids` channel? This input
is also hard-coded inside the `main.nf` file. This could also be made into a
parameter!

* Add another parameter for the input SRA IDs and execute your workflow to check
  that it worked.

Using lists for parameters has its problems, though, as you won't be able to
change it on the command line, since the command line doesn't know about Groovy
lists. There are several other ways of specifying inputs in a command
line-friendly way, however, one of which is to use *sample sheets*. Instead of
specifying samples directly in the command line, you specify a file that lists
the input samples instead; this is the standard that is used in *e.g.* [nf-core
pipelines](https://nf-co.re/). Such a sample sheet for the MRSA workflow might
be stored in *e.g.* `input.csv` and look like this:

```no-highlight
SRR935090
SRR935091
SRR935092
```

Reading input for a CSV file can be done simply by combining the `.fromPath()`
channel factory (specifying which file should be read) and the `.splitCsv()`
operator (splitting the rows to read each entry). Let's see if we can make it
work!

* Create the `input.csv` file with the above shown content.

* Change the definition of the `ch_sra_ids` channel to take the value of a new
  parameter of your choice, defined in the configuration file.

* Add the `.splitCsv()` operator to the end of the channel definition, so that
  the input is read from the file contents.

You should now have a more generalised input to your workflow! Try to run it to
make sure it works - look below if you need some help.

<details>
<summary> Click to show </summary>

```nextflow
// Channel definition
ch_sra_ids = Channel.fromPath( params.sra_ids ).splitCsv()

// Configuration file
sra_ids = "input.csv"
```

</details>

By specifying inputs from sample sheets like this we can easily change inputs of
a workflow execution just by creating another sample sheet. This is highly
useful when you want to run just a single sample for *e.g.* testing a workflow,
or when you want to keep track of all the different inputs you've used
historically. Sample sheets are also useful for keeping other metadata, such as
custom sample names, sample groups, location of files, *etc.* For example:

```no-hightlight
sample-1,case,data/sample-1.fastq.gz
sample-2,ctrl,data/sample-2.fastq.gz
sample-3,case,data/sample-3.fastq.gz
sample-4,ctrl,data/sample-4.fastq.gz
```

Here we have not only names and file paths but also to which group each sample
belongs, *i.e.* case or control. Such metadata can be highly useful for more
advanced workflows to use in downstream analyses, such as differential gene
expression!

> **Input file formatting** <br>
> The input file may also have headers, in which case you need to add `header:
> true` to the `.splitCsv()` call. You can also read *e.g.* tab-separated files
> by using the `sep` field: `.splitCsv(sep: "\t")`.

# Other configuration scopes

There are lots of things that you might want to add to you configuration, not
just parameters! The workflow *manifest*, for example, which might look like
this:

```nextflow
manifest {
    name        = "My Workflow"
    description = "My workflow, created by me"
    author      = "Me"
    mainScript  = "main.nf"
    version     = "1.0.0"
}
```

* Go ahead and add a workflow manifest to your `nextflow.config` file!

The manifest is useful when you're publishing or sharing the workflow through
*e.g.* GitHub or similar. There are many more such configuration *scopes* that
you might want to use - read more about them [in the documentation](https://www.nextflow.io/docs/latest/config.html#config-scopes).

> **Quick recap** <br>
> In this section we learnt:
>
> * How to create parameters in a configuration file
> * How to specify parameters on the command line
> * How to add workflow manifest and other configuration scopes<|MERGE_RESOLUTION|>--- conflicted
+++ resolved
@@ -10,11 +10,7 @@
 *parameters*, which hold information and values that can be changed directly on
 the command-line at the time of execution. One use of parameters in our MRSA
 workflow is to remove the hard-coded `results` output directory, for example.
-<<<<<<< HEAD
 Parameters can be written in the following form:
-=======
-Parameters can be written on the following form:
->>>>>>> f41c8ea9
 
 ```nextflow
 params {
@@ -63,7 +59,7 @@
 # Configuring inputs
 
 Remember the input for the MRSA workflow, the `ch_sra_ids` channel? This input
-is also hard-coded inside the `main.nf` file. This could also be made into a
+is also hard-coded inside the `main_mrsa.nf` file. This could also be made into a
 parameter!
 
 * Add another parameter for the input SRA IDs and execute your workflow to check
