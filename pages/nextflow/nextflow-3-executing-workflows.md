It's time to start working with a more realistic workflow using the MRSA case
<<<<<<< HEAD
study of this course! We've created a bare-bones version of this pipeline,
but we'll work our way through it as we go along and learn more about Nextflow's
features and functionality. We'll begin with some specifics of how workflows are
executed and what you can get from them.
=======
study of this course! We've created a bare-bones version of this pipeline with,
but we'll work our way through it as we go along and learn more about
Nextflow's features and functionality. The MRSA workflow looks like this:

```nextflow
workflow {

    // Workflow for generating count data for the MRSA case study

    // Define SRA input data channel
    ch_sra_ids = Channel.fromList( ["SRR935090", "SRR935091", "SRR935092"] )

    // Define the workflow
    GET_SRA_BY_ACCESSION (
        ch_sra_ids
    )
    RUN_FASTQC (
        GET_SRA_BY_ACCESSION.out
    )
    RUN_MULTIQC (
        RUN_FASTQC.out[1].collect()
    )
    GET_GENOME_FASTA ()
    INDEX_GENOME (
        GET_GENOME_FASTA.out.fasta
    )
    ALIGN_TO_GENOME (
        GET_SRA_BY_ACCESSION.out,
        INDEX_GENOME.out.index
    )
    SORT_BAM (
        ALIGN_TO_GENOME.out.bam
    )
    GET_GENOME_GFF3 ()
    GENERATE_COUNTS_TABLE (
        SORT_BAM.out.bam.collect(),
        GET_GENOME_GFF3.out.gff
    )
}
```

The workflow has one input channel named `ch_sra_ids`, which is a list of SRA
IDs (*i.e.* a list of strings). We then define the processes to be executed by
this workflow, nine in total. The first process (`GET_SRA_BY_ACCESSION`) takes
the `ch_sra_ids` channel as input, while the rest of the processes takes the
output of previous processes as input. Before we go into more detail regarding
the ins-and-outs of this workflow, let's start with some specifics of how
workflows are executed and what you can get from them.
>>>>>>> f41c8ea9

# Reports and visualisations

Let's start with running the workflow plus getting some reports and
visualisation while we're at it!

* Run the workflow using the following command: `nextflow run main_mrsa.nf
  -with-report -with-timeline -with-dag dag.png`.

After successful executing, you will find three more files in your current
directory: `report.html`, `timeline.html` and `dag.png`. The first file contains
a workflow report, which includes various information regarding execution such
as runtime, resource usage and details about the different processes. The second
file contains a timeline for how long each individual process took to execute,
while the last contains a visualisation of the workflow itself.

Take a few minutes to browse these files for yourself! When running a workflow
you can of course choose which of these additional files you want to include by
picking which ones are important or interesting to you - or don’t include any!

# Re-running workflows

Just like in Snakemake, something you often want to do in Nextflow is to re-run
the workflow when you changed some input files or some of the code for its
analyses, but you don't want to re-run the entire workflow from start to finish.
Let’s find out how this works in Nextflow!

* Run the same `nextflow run main_mrsa.nf` command again.

What happened here? Nextflow actually re-ran the entire workflow from scratch,
even though we didn't change anything. This is the default behaviour of
Nextflow.

* Let’s try that again: `nextflow run main_mrsa.nf -resume` instead.

Now you can see that Nextflow didn't actually re-run anything. The `-resume` 
flag instructed Nextflow to use the cached results from the previous run!

As mentioned in the introduction, how Nextflow re-runs its processes is slightly
different from Snakemake, in that Snakemake only checks if the inputs are newer
than the outputs, whereas Nextflow also checks if any of the code or scripts
have changed. This means that when you change the script section of a Snakemake
rule (or an external script it calls) you need to run with the `-R <rule>` flag
in order to re-run with the new changes, whereas Nextflow automatically keeps
track of code changes for you.

* Remove the `results` directory and re-run the workflow again using the
  `-resume` flag.

We removed all the results we used before, but we still managed to resume the
workflow and use its cache - how come? Remember that Nextflow uses the `work`
directory to run all of its tasks, while the `results` directory is just where
we have chosen to publish our outputs. We can thus delete the `results`
directory all we want and still get everything back without having to re-run
anything. If we were to delete the `work` directory, however...

* Delete the `work` directory and re-run the workflow using the `-resume` flag.

There is no longer any cache for Nextflow to use, so it re-runs from the start!
This is good to keep in mind: you can always delete the output directories of
your workflow, but if you mess with `work` you'll lose, well... work!

# Logs

Nextflow keeps a log of all the workflows that have been executed. Let's check
it out!

* Type `nextflow log` to get a list of all the executions.

Here we get information about when the workflow was executed, how long it ran,
its run name, whether it succeeded or not and what command was used to run it.
<<<<<<< HEAD
You can also use `nextflow log <run name>` to show the work subfolder of each 
task that was executed for that run. We can, however, get even more detailed 
information about the latest run by looking into the `.nextflow.log` file!
=======
You can also use `nextflow log <run name>` to show each task's directory that
was executed for that run. You can also supply the `-f` (or `-fields`) flag
along with additional fields to show.

* Run `nextflow log <run name> -f hash,name,exit,status`

This shows us not only the beginning of each task's working directory, but also
its name, exit code and status (*i.e.* if it completed successfully or failed in
some manner).

> **Listing fields** <br>
> If you want to see a complete list of all the fields you might explore using
> the log, just type `nextflow log -l` or `nextflow log -list-fields`. This is
> highly useful for debugging when there's some specific information about a run
> you're particularly interested in!

We can also get even more detailed information about the latest
run by looking into the `.nextflow.log` file!
>>>>>>> f41c8ea9

* Look into the latest log by typing `less .nextflow.log`.

You'll be greeted by a wealth of debugging information, which may even seem a
bit overkill at this point! This level of detail is, however, quite useful both
as a history of what you've attempted and as an additional help when you run 
into errors! Also, it helps with advanced debugging - which we'll get into later.

> **Quick recap** <br>
> In this section we've learnt:
>
> * How to get automatic reports and visualisations
> * How to re-run workflows
> * How to check the Nextflow logs<|MERGE_RESOLUTION|>--- conflicted
+++ resolved
@@ -1,10 +1,4 @@
 It's time to start working with a more realistic workflow using the MRSA case
-<<<<<<< HEAD
-study of this course! We've created a bare-bones version of this pipeline,
-but we'll work our way through it as we go along and learn more about Nextflow's
-features and functionality. We'll begin with some specifics of how workflows are
-executed and what you can get from them.
-=======
 study of this course! We've created a bare-bones version of this pipeline with,
 but we'll work our way through it as we go along and learn more about
 Nextflow's features and functionality. The MRSA workflow looks like this:
@@ -53,7 +47,6 @@
 output of previous processes as input. Before we go into more detail regarding
 the ins-and-outs of this workflow, let's start with some specifics of how
 workflows are executed and what you can get from them.
->>>>>>> f41c8ea9
 
 # Reports and visualisations
 
@@ -125,11 +118,6 @@
 
 Here we get information about when the workflow was executed, how long it ran,
 its run name, whether it succeeded or not and what command was used to run it.
-<<<<<<< HEAD
-You can also use `nextflow log <run name>` to show the work subfolder of each 
-task that was executed for that run. We can, however, get even more detailed 
-information about the latest run by looking into the `.nextflow.log` file!
-=======
 You can also use `nextflow log <run name>` to show each task's directory that
 was executed for that run. You can also supply the `-f` (or `-fields`) flag
 along with additional fields to show.
@@ -148,7 +136,6 @@
 
 We can also get even more detailed information about the latest
 run by looking into the `.nextflow.log` file!
->>>>>>> f41c8ea9
 
 * Look into the latest log by typing `less .nextflow.log`.
 
