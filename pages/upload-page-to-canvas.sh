#!/bin/bash

# Script that takes a markdown file as input and creates or updates a page for
# the course based on its filename, as applicable.

# The markdown document to be uploaded should be supplied as the first argument
# to the script. The title of the upload can be changed in Canvas after the
# first upload to something more suitable, which won't affect subsequent
# updates.

# Images are linked to their specified location on GitHub (the `GITHUB`
# variable) and should be referenced to as e.g. `![](images/<some-image.png>)`
# in the markdown.
#
# Links to pages on Canvas can be given using the URL to the page, but replacing
# the course ID with the string 'COURSE_ID', which will then automatically build
# the correct link by using the $COURSE_ID variable defined below. You can also
# just provide the link using the markdown format: `[link text](<page-name>)`.

# TODO: what is the difference between using an explicit URL with course ID
# (HTML) versus just using the path to the file (markdown)? The "course link
# validator" seems to say markdown-based links are invalid even though they link
# to the correct page with the correct course ID.

# Input parameters
MARKDOWN=$1

if [ "$2" == "" ]; then
  TOKEN=$(cat "$HOME/.canvas-api-token")
else
  TOKEN="$2"
fi

# General parameters
API="https://uppsala.instructure.com/api/v1/courses"
PAGE=$(basename $MARKDOWN | sed 's/.md//g')
HTML=$(basename $MARKDOWN | sed 's/.md/.html/g')

# Current Git branch and course image path
BRANCH=$(git branch | sed -n -e 's/^\* \(.*\)/\1/p')
COURSE_ID=$(grep $BRANCH pages/.course_id | cut -f2 -d ':')
GITHUB="https:\/\/raw\.githubusercontent\.com\/NBISweden\/workshop-reproducible-research\/$BRANCH\/pages\/"

# Convert using Pandoc
docker run --rm \
    --volume "`pwd`:/data" \
    --user `id -u`:`id -g` \
    pandoc/latex $MARKDOWN --mathjax --output="$HTML"

# Add images from GitHub and course ID for links
cat "$HTML" \
    | sed "s/\(src=\"\)\(images\/\)/\1$GITHUB\2/g" \
    | sed "s/COURSE_ID/$COURSE_ID/g" \
<<<<<<< HEAD
    | sed "s/GITHUB_BRANCH/$BRANCH/g" \
=======
    | sed "s/^/    /" \
>>>>>>> d78d41ff
    > tmp.html
echo '<div class="container">' | cat - tmp.html > tmp2.html
echo "</div>" >> tmp2.html
mv tmp2.html "$HTML"
rm tmp.html

# Create or update page curl PUT
echo "Uploading \`$HTML\` ..."
curl -X PUT \
    "$API/$COURSE_ID/pages/$PAGE" \
    --header "Authorization: Bearer $TOKEN" \
    --data-urlencode wiki_page[body]="$(cat $HTML)" \
    --silent --show-error \
    > /dev/null

# Delete rendered HTML
rm $HTML<|MERGE_RESOLUTION|>--- conflicted
+++ resolved
@@ -51,11 +51,8 @@
 cat "$HTML" \
     | sed "s/\(src=\"\)\(images\/\)/\1$GITHUB\2/g" \
     | sed "s/COURSE_ID/$COURSE_ID/g" \
-<<<<<<< HEAD
     | sed "s/GITHUB_BRANCH/$BRANCH/g" \
-=======
     | sed "s/^/    /" \
->>>>>>> d78d41ff
     > tmp.html
 echo '<div class="container">' | cat - tmp.html > tmp2.html
 echo "</div>" >> tmp2.html
