--- conflicted
+++ resolved
@@ -68,11 +68,7 @@
   install`. Make sure that `project_a` is the active environment first.
 
 ```bash
-<<<<<<< HEAD
-conda install -c bioconda seqtk
-=======
-mamba install -c bioconda sra-tools
->>>>>>> 9114d834
+mamba install -c bioconda seqtk
 ```
 
 * If we don't specify the package version, the latest available version will be
@@ -80,21 +76,13 @@
 * Run the following to see what versions are available:
 
 ```bash
-<<<<<<< HEAD
-conda search -c bioconda seqtk
-=======
-mamba search -c bioconda sra-tools
->>>>>>> 9114d834
+mamba search -c bioconda seqtk
 ```
 
 * Now try to install a different version of SRA-Tools, *e.g.*:
 
 ```bash
-<<<<<<< HEAD
-conda install -c bioconda seqtk=1.2
-=======
-mamba install -c bioconda sra-tools=2.7.0
->>>>>>> 9114d834
+mamba install -c bioconda seqtk=1.2
 ```
 
 Read the information that Conda displays in the terminal. It probably asks if
@@ -135,11 +123,7 @@
 Now let's try to remove an installed package from the active environment:
 
 ```
-<<<<<<< HEAD
-conda remove seqtk
-=======
-mamba remove sra-tools
->>>>>>> 9114d834
+mamba remove seqtk
 ```
 
 * Run `mamba deactivate` to exit your active environment.
