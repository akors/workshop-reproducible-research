--- conflicted
+++ resolved
@@ -33,11 +33,7 @@
 conda clean --all
 ```
 
-<<<<<<< HEAD
 If you also want to remove Conda itself (_i.e._ removing all traces of Conda),
-=======
-If you also want to remove Mamba itself (_i.e._ removing all traces of Mamba),
->>>>>>> eaaf62a7
 you should first reverse the installation, this part should be run with `conda`:
 
 ```
